--- conflicted
+++ resolved
@@ -348,11 +348,6 @@
             use_mix = config.get('use_mix') and is_train
             use_dali = config.get('use_dali')
             use_distillation = config.get('use_distillation')
-<<<<<<< HEAD
-            feeds = create_feeds(config.image_shape, use_mix=use_mix)
-            dataloader = create_dataloader(feeds.values())
-            
-=======
             feeds = create_feeds(config.image_shape, use_mix, use_dali)
 
             if use_dali and use_mix:
@@ -362,7 +357,6 @@
 
             dataloader = create_dataloader(feeds.values()) if not config.get(
                 'use_dali') else None
->>>>>>> db533188
             out = create_model(config.ARCHITECTURE, feeds['image'],
                                config.classes_num, is_train)
             fetchs = create_fetchs(
