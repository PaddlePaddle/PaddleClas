--- conflicted
+++ resolved
@@ -40,10 +40,6 @@
     parser.add_argument("--use_tensorrt", type=str2bool, default=False)
     parser.add_argument("--gpu_mem", type=int, default=8000)
     parser.add_argument("--enable_benchmark", type=str2bool, default=False)
-<<<<<<< HEAD
-    parser.add_argument("--model_name", type=str)
-=======
->>>>>>> d3168835
     parser.add_argument("--top_k", type=int, default=1)
     parser.add_argument("--hubserving", type=str2bool, default=False)
 
