--- conflicted
+++ resolved
@@ -98,19 +98,8 @@
         params["input_image_channel"] = input_image_channel
     if "is_test" in params:
         params['is_test'] = not is_train
-<<<<<<< HEAD
-    model = architectures.__dict__[name](
-                class_dim=classes_num,
-                input_image_channel=input_image_channel,
-                data_format=data_format,
-                **params)
-    
-=======
     model = architectures.__dict__[name](class_dim=classes_num, **params)
 
-    if use_pure_fp16 and not config.get("use_dali", False):
-        image = image.astype('float16')
->>>>>>> dc124ecb
     if data_format == "NHWC":
         image = paddle.tensor.transpose(image, [0, 2, 3, 1])
         image.stop_gradient = True
@@ -405,17 +394,9 @@
     exec_strategy = paddle.static.ExecutionStrategy()
 
     exec_strategy.num_threads = 1
-<<<<<<< HEAD
     exec_strategy.num_iteration_per_drop_scope = 10
 
     fuse_op = config.get('use_amp', False)
-=======
-    exec_strategy.num_iteration_per_drop_scope = 10000 if config.get(
-        'use_pure_fp16', False) else 10
-
-    fuse_op = config.get('use_amp', False) or config.get('use_pure_fp16',
-                                                         False)
->>>>>>> dc124ecb
     fuse_bn_act_ops = config.get('fuse_bn_act_ops', fuse_op)
     fuse_elewise_add_act_ops = config.get('fuse_elewise_add_act_ops', fuse_op)
     fuse_bn_add_act_ops = config.get('fuse_bn_add_act_ops', fuse_op)
