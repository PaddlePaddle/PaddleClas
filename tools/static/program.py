# copyright (c) 2020 PaddlePaddle Authors. All Rights Reserve.
#
# Licensed under the Apache License, Version 2.0 (the "License");
# you may not use this file except in compliance with the License.
# You may obtain a copy of the License at
#
#    http://www.apache.org/licenses/LICENSE-2.0
#
# Unless required by applicable law or agreed to in writing, software
# distributed under the License is distributed on an "AS IS" BASIS,
# WITHOUT WARRANTIES OR CONDITIONS OF ANY KIND, either express or implied.
# See the License for the specific language governing permissions and
# limitations under the License.

from __future__ import absolute_import
from __future__ import division
from __future__ import print_function

import os
import time
import numpy as np

from collections import OrderedDict

import paddle
import paddle.nn.functional as F
from paddle import fluid

from ppcls.optimizer.learning_rate import LearningRateBuilder
from ppcls.optimizer.optimizer import OptimizerBuilder
from ppcls.modeling import architectures
from ppcls.modeling.loss import CELoss
from ppcls.modeling.loss import MixCELoss
from ppcls.modeling.loss import JSDivLoss
from ppcls.modeling.loss import GoogLeNetLoss
from ppcls.utils.misc import AverageMeter
from ppcls.utils import logger

from paddle.distributed import fleet
from paddle.distributed.fleet import DistributedStrategy


def _mkdir_if_not_exist(path):
    """
    mkdir if not exists, ignore the exception when multiprocess mkdir together
    """
    if not os.path.exists(path):
        try:
            os.makedirs(path)
        except OSError as e:
            if e.errno == errno.EEXIST and os.path.isdir(path):
                logger.warning(
                    'be happy if some process has already created {}'.format(
                        path))
            else:
                raise OSError('Failed to mkdir {}'.format(path))


def save_model(program, model_path, epoch_id, prefix='ppcls'):
    """
    save model to the target path
    """
    model_path = os.path.join(model_path, str(epoch_id))
    _mkdir_if_not_exist(model_path)
    model_prefix = os.path.join(model_path, prefix)
    paddle.static.save(program, model_prefix)
    logger.info("Already save model in {}".format(model_path))


def create_feeds(image_shape, use_mix=None):
    """
    Create feeds as model input

    Args:
        image_shape(list[int]): model input shape, such as [3, 224, 224]
        use_mix(bool): whether to use mix(include mixup, cutmix, fmix)

    Returns:
        feeds(dict): dict of model input variables
    """
    feeds = OrderedDict()
    feeds['image'] = paddle.static.data(
        name="feed_image", shape=[None] + image_shape, dtype="float32")
    if use_mix:
        feeds['feed_y_a'] = paddle.static.data(
            name="feed_y_a", shape=[None, 1], dtype="int64")
        feeds['feed_y_b'] = paddle.static.data(
            name="feed_y_b", shape=[None, 1], dtype="int64")
        feeds['feed_lam'] = paddle.static.data(
            name="feed_lam", shape=[None, 1], dtype="float32")
    else:
        feeds['label'] = paddle.static.data(
            name="feed_label", shape=[None, 1], dtype="int64")

    return feeds


def create_model(architecture, image, classes_num, is_train):
    """
    Create a model

    Args:
        architecture(dict): architecture information,
            name(such as ResNet50) is needed
        image(variable): model input variable
        classes_num(int): num of classes

    Returns:
        out(variable): model output variable
    """
    name = architecture["name"]
    params = architecture.get("params", {})

    if "is_test" in params:
        params['is_test'] = not is_train
    model = architectures.__dict__[name](class_dim=classes_num, **params)
    
    if "data_format" in params and params["data_format"] == "NHWC":
        image = fluid.layers.transpose(image, [0, 2, 3, 1])
        image.stop_gradient = True
    out = model(image)
    return out


def create_loss(out,
                feeds,
                architecture,
                classes_num=1000,
                epsilon=None,
                use_mix=False,
                use_distillation=False):
    """
    Create a loss for optimization, such as:
        1. CrossEnotry loss
        2. CrossEnotry loss with label smoothing
        3. CrossEnotry loss with mix(mixup, cutmix, fmix)
        4. CrossEnotry loss with label smoothing and (mixup, cutmix, fmix)
        5. GoogLeNet loss

    Args:
        out(variable): model output variable
        feeds(dict): dict of model input variables
        architecture(dict): architecture information,
            name(such as ResNet50) is needed
        classes_num(int): num of classes
        epsilon(float): parameter for label smoothing, 0.0 <= epsilon <= 1.0
        use_mix(bool): whether to use mix(include mixup, cutmix, fmix)

    Returns:
        loss(variable): loss variable
    """
    if use_mix:
        feed_y_a = paddle.reshape(feeds['feed_y_a'], [-1, 1])
        feed_y_b = paddle.reshape(feeds['feed_y_b'], [-1, 1])
        feed_lam = paddle.reshape(feeds['feed_lam'], [-1, 1])
    else:
        target = paddle.reshape(feeds['label'], [-1, 1])

    if architecture["name"] == "GoogLeNet":
        assert len(out) == 3, "GoogLeNet should have 3 outputs"
        loss = GoogLeNetLoss(class_dim=classes_num, epsilon=epsilon)
        return loss(out[0], out[1], out[2], target)

    if use_distillation:
        assert len(out) == 2, ("distillation output length must be 2, "
                               "but got {}".format(len(out)))
        loss = JSDivLoss(class_dim=classes_num, epsilon=epsilon)
        return loss(out[1], out[0])

    if use_mix:
        loss = MixCELoss(class_dim=classes_num, epsilon=epsilon)
        return loss(out, feed_y_a, feed_y_b, feed_lam)
    else:
        loss = CELoss(class_dim=classes_num, epsilon=epsilon)
        return loss(out, target)


def create_metric(out,
                  feeds,
                  architecture,
                  topk=5,
                  classes_num=1000,
                  use_distillation=False):
    """
    Create measures of model accuracy, such as top1 and top5

    Args:
        out(variable): model output variable
        feeds(dict): dict of model input variables(included label)
        topk(int): usually top5
        classes_num(int): num of classes

    Returns:
        fetchs(dict): dict of measures
    """
    label = paddle.reshape(feeds['label'], [-1, 1])
    if architecture["name"] == "GoogLeNet":
        assert len(out) == 3, "GoogLeNet should have 3 outputs"
        out = out[0]
    else:
        # just need student label to get metrics
        if use_distillation:
            out = out[1]
    softmax_out = F.softmax(out)

    fetchs = OrderedDict()
    # set top1 to fetchs
    top1 = paddle.metric.accuracy(softmax_out, label=label, k=1)
    fetchs['top1'] = (top1, AverageMeter('top1', '.4f', need_avg=True))
    # set topk to fetchs
    k = min(topk, classes_num)
    topk = paddle.metric.accuracy(softmax_out, label=label, k=k)
    topk_name = 'top{}'.format(k)
    fetchs[topk_name] = (topk, AverageMeter(topk_name, '.4f', need_avg=True))
    return fetchs


def create_fetchs(out,
                  feeds,
                  architecture,
                  topk=5,
                  classes_num=1000,
                  epsilon=None,
                  use_mix=False,
                  use_distillation=False):
    """
    Create fetchs as model outputs(included loss and measures),
    will call create_loss and create_metric(if use_mix).

    Args:
        out(variable): model output variable
        feeds(dict): dict of model input variables.
            If use mix_up, it will not include label.
        architecture(dict): architecture information,
            name(such as ResNet50) is needed
        topk(int): usually top5
        classes_num(int): num of classes
        epsilon(float): parameter for label smoothing, 0.0 <= epsilon <= 1.0
        use_mix(bool): whether to use mix(include mixup, cutmix, fmix)

    Returns:
        fetchs(dict): dict of model outputs(included loss and measures)
    """
    fetchs = OrderedDict()
    loss = create_loss(out, feeds, architecture, classes_num, epsilon, use_mix,
                       use_distillation)
    fetchs['loss'] = (loss, AverageMeter('loss', '7.4f', need_avg=True))
    if not use_mix:
        metric = create_metric(out, feeds, architecture, topk, classes_num,
                               use_distillation)
        fetchs.update(metric)

    return fetchs


def create_optimizer(config):
    """
    Create an optimizer using config, usually including
    learning rate and regularization.

    Args:
        config(dict):  such as
        {
            'LEARNING_RATE':
                {'function': 'Cosine',
                 'params': {'lr': 0.1}
                },
            'OPTIMIZER':
                {'function': 'Momentum',
                 'params':{'momentum': 0.9},
                 'regularizer':
                    {'function': 'L2', 'factor': 0.0001}
                }
        }

    Returns:
        an optimizer instance
    """
    # create learning_rate instance
    lr_config = config['LEARNING_RATE']
    lr_config['params'].update({
        'epochs': config['epochs'],
        'step_each_epoch':
        config['total_images'] // config['TRAIN']['batch_size'],
    })
    lr = LearningRateBuilder(**lr_config)()

    # create optimizer instance
    opt_config = config['OPTIMIZER']
    opt = OptimizerBuilder(**opt_config)
    return opt(lr), lr


def dist_optimizer(config, optimizer):
    """
    Create a distributed optimizer based on a normal optimizer

    Args:
        config(dict):
        optimizer(): a normal optimizer

    Returns:
        optimizer: a distributed optimizer
    """
    exec_strategy = paddle.static.ExecutionStrategy()
    exec_strategy.num_threads = 3
    exec_strategy.num_iteration_per_drop_scope = 10

    dist_strategy = DistributedStrategy()
    dist_strategy.nccl_comm_num = 1
    dist_strategy.fuse_all_reduce_ops = True
    dist_strategy.execution_strategy = exec_strategy
    optimizer = fleet.distributed_optimizer(optimizer, strategy=dist_strategy)

    return optimizer


def mixed_precision_optimizer(config, optimizer):
    use_fp16 = config.get('use_fp16', False)
    scale_loss = config.get('scale_loss', 1.0)
    use_dynamic_loss_scaling = config.get('use_dynamic_loss_scaling', False)
    if use_fp16:
        optimizer = fluid.contrib.mixed_precision.decorate(
            optimizer,
            init_loss_scaling=scale_loss,
            use_dynamic_loss_scaling=use_dynamic_loss_scaling)

    return optimizer


def build(config, main_prog, startup_prog, is_train=True, is_distributed=False):
    """
    Build a program using a model and an optimizer
        1. create feeds
        2. create a dataloader
        3. create a model
        4. create fetchs
        5. create an optimizer

    Args:
        config(dict): config
        main_prog(): main program
        startup_prog(): startup program
        is_train(bool): train or valid
        is_distributed(bool): whether to use distributed training method

    Returns:
        dataloader(): a bridge between the model and the data
        fetchs(dict): dict of model outputs(included loss and measures)
    """
    with paddle.static.program_guard(main_prog, startup_prog):
        with paddle.utils.unique_name.guard():
            use_mix = config.get('use_mix') and is_train
            use_distillation = config.get('use_distillation')
            feeds = create_feeds(config.image_shape, use_mix=use_mix)
            out = create_model(config.ARCHITECTURE, feeds['image'],
                               config.classes_num, is_train)
            fetchs = create_fetchs(
                out,
                feeds,
                config.ARCHITECTURE,
                config.topk,
                config.classes_num,
                epsilon=config.get('ls_epsilon'),
                use_mix=use_mix,
                use_distillation=use_distillation)
            lr_scheduler = None
            if is_train:
                optimizer, lr_scheduler = create_optimizer(config)
                optimizer = mixed_precision_optimizer(config, optimizer)
                if is_distributed:
                    optimizer = dist_optimizer(config, optimizer)
                optimizer.minimize(fetchs['loss'][0])
    return fetchs, lr_scheduler, feeds


def compile(config, program, loss_name=None, share_prog=None):
    """
    Compile the program

    Args:
        config(dict): config
        program(): the program which is wrapped by
        loss_name(str): loss name
        share_prog(): the shared program, used for evaluation during training

    Returns:
        compiled_program(): a compiled program
    """
    build_strategy = paddle.static.BuildStrategy()
    build_strategy.fuse_bn_act_ops = config.get('fuse_bn_act_ops', False)
    build_strategy.fuse_elewise_add_act_ops = config.get('fuse_elewise_add_act_ops', False)
    exec_strategy = paddle.static.ExecutionStrategy()

    exec_strategy.num_threads = 1
    exec_strategy.num_iteration_per_drop_scope = 10

    compiled_program = paddle.static.CompiledProgram(
        program).with_data_parallel(
            share_vars_from=share_prog,
            loss_name=loss_name,
            build_strategy=build_strategy,
            exec_strategy=exec_strategy)

    return compiled_program


total_step = 0


def run(dataloader,
        exe,
        program,
        feeds,
        fetchs,
        epoch=0,
        mode='train',
        config=None,
        vdl_writer=None,
        lr_scheduler=None):
    """
    Feed data to the model and fetch the measures and loss

    Args:
        dataloader(paddle io dataloader):
        exe():
        program():
        fetchs(dict): dict of measures and the loss
        epoch(int): epoch of training or validation
        model(str): log only

    Returns:
    """
    fetch_list = [f[0] for f in fetchs.values()]
    metric_list = [f[1] for f in fetchs.values()]
    if mode == "train":
        metric_list.append(AverageMeter('lr', 'f', need_avg=False))
    for m in metric_list:
        m.reset()
    batch_time = AverageMeter('elapse', '.3f')
    tic = time.time()
    for idx, batch in enumerate(dataloader()):
        # ignore the warmup iters
        if idx == 5:
            batch_time.reset()
        batch_size = batch[0].shape()[0]
        feed_dict = {
            key.name: batch[idx]
            for idx, key in enumerate(feeds.values())
        }
        metrics = exe.run(program=program,
                          feed=feed_dict,
                          fetch_list=fetch_list)
        batch_time.update(time.time() - tic)
        tic = time.time()
        ips = batch_size / batch_time.val
        for i, m in enumerate(metrics):
            metric_list[i].update(np.mean(m), batch_size)

        if mode == "train":
            metric_list[-1].update(lr_scheduler.get_lr())
        fetchs_str = ''.join([str(m.value) + ' '
<<<<<<< HEAD
                              for m in metric_list] + [batch_time.value]) + 's' + ' ips: ' + str(ips) 
=======
                              for m in metric_list] + [batch_time.value]) + 's'
        ips_info = " ips: {:.5f} images/sec.".format(batch_size /
                                                     batch_time.val)
        fetchs_str += ips_info
>>>>>>> 8e5bde6c

        if lr_scheduler is not None:
            if lr_scheduler.update_specified:
                curr_global_counter = lr_scheduler.step_each_epoch * epoch + idx
                update = max(
                    0, curr_global_counter - lr_scheduler.
                    update_start_step) % lr_scheduler.update_step_interval == 0
                if update:
                    lr_scheduler.step()
            else:
                lr_scheduler.step()

        if vdl_writer:
            global total_step
            logger.scaler('loss', metrics[0][0], total_step, vdl_writer)
            total_step += 1
        if mode == 'eval':
            if idx % config.get('print_interval', 10) == 0:
                logger.info("{:s} step:{:<4d} {:s}".format(mode, idx,
                                                           fetchs_str))
        else:
            epoch_str = "epoch:{:<3d}".format(epoch)
            step_str = "{:s} step:{:<4d}".format(mode, idx)

            if idx % config.get('print_interval', 10) == 0:
                logger.info("{:s} {:s} {:s}".format(
                    logger.coloring(epoch_str, "HEADER")
                    if idx == 0 else epoch_str,
                    logger.coloring(step_str, "PURPLE"),
                    logger.coloring(fetchs_str, 'OKGREEN')))

    end_str = ''.join([str(m.mean) + ' '
                       for m in metric_list] + [batch_time.total]) + 's'
    ips_info = "ips: {:.5f} images/sec.".format(batch_size * batch_time.count /
                                                batch_time.sum)
    if mode == 'eval':
        logger.info("END {:s} {:s}s {:s}".format(mode, end_str, ips_info))
    else:
        end_epoch_str = "END epoch:{:<3d}".format(epoch)
        logger.info("{:s} {:s} {:s} {:s}".format(end_epoch_str, mode, end_str,
                                                 ips_info))

    # return top1_acc in order to save the best model
    if mode == 'valid':
        return fetchs["top1"][1].avg<|MERGE_RESOLUTION|>--- conflicted
+++ resolved
@@ -460,14 +460,10 @@
         if mode == "train":
             metric_list[-1].update(lr_scheduler.get_lr())
         fetchs_str = ''.join([str(m.value) + ' '
-<<<<<<< HEAD
-                              for m in metric_list] + [batch_time.value]) + 's' + ' ips: ' + str(ips) 
-=======
                               for m in metric_list] + [batch_time.value]) + 's'
         ips_info = " ips: {:.5f} images/sec.".format(batch_size /
                                                      batch_time.val)
         fetchs_str += ips_info
->>>>>>> 8e5bde6c
 
         if lr_scheduler is not None:
             if lr_scheduler.update_specified:
