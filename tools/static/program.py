# copyright (c) 2020 PaddlePaddle Authors. All Rights Reserve.
#
# Licensed under the Apache License, Version 2.0 (the "License");
# you may not use this file except in compliance with the License.
# You may obtain a copy of the License at
#
#    http://www.apache.org/licenses/LICENSE-2.0
#
# Unless required by applicable law or agreed to in writing, software
# distributed under the License is distributed on an "AS IS" BASIS,
# WITHOUT WARRANTIES OR CONDITIONS OF ANY KIND, either express or implied.
# See the License for the specific language governing permissions and
# limitations under the License.

from __future__ import absolute_import
from __future__ import division
from __future__ import print_function

import os
import time
import numpy as np

from collections import OrderedDict

import paddle
import paddle.nn.functional as F
from paddle import fluid

from ppcls.optimizer.learning_rate import LearningRateBuilder
from ppcls.optimizer.optimizer import OptimizerBuilder
from ppcls.modeling import architectures
from ppcls.modeling.loss import CELoss
from ppcls.modeling.loss import MixCELoss
from ppcls.modeling.loss import JSDivLoss
from ppcls.modeling.loss import GoogLeNetLoss
from ppcls.utils.misc import AverageMeter
from ppcls.utils import logger

from paddle.distributed import fleet
from paddle.distributed.fleet import DistributedStrategy


def create_feeds(image_shape, use_mix=None, use_dali=None):
    """
    Create feeds as model input

    Args:
        image_shape(list[int]): model input shape, such as [3, 224, 224]
        use_mix(bool): whether to use mix(include mixup, cutmix, fmix)

    Returns:
        feeds(dict): dict of model input variables
    """
    feeds = OrderedDict()
    feeds['image'] = paddle.static.data(
        name="feed_image", shape=[None] + image_shape, dtype="float32")
    if use_mix and not use_dali:
        feeds['feed_y_a'] = paddle.static.data(
            name="feed_y_a", shape=[None, 1], dtype="int64")
        feeds['feed_y_b'] = paddle.static.data(
            name="feed_y_b", shape=[None, 1], dtype="int64")
        feeds['feed_lam'] = paddle.static.data(
            name="feed_lam", shape=[None, 1], dtype="float32")
    else:
        feeds['label'] = paddle.static.data(
            name="feed_label", shape=[None, 1], dtype="int64")

    return feeds


def create_model(architecture, image, classes_num, is_train):
    """
    Create a model

    Args:
        architecture(dict): architecture information,
            name(such as ResNet50) is needed
        image(variable): model input variable
        classes_num(int): num of classes

    Returns:
        out(variable): model output variable
    """
    name = architecture["name"]
    params = architecture.get("params", {})
    if "is_test" in params:
        params['is_test'] = not is_train
    model = architectures.__dict__[name](class_dim=classes_num, **params)
    
    if "data_format" in params and params["data_format"] == "NHWC":
        image = fluid.layers.transpose(image, [0, 2, 3, 1])
        image.stop_gradient = True
    out = model(image)
    return out


def create_loss(out,
                feeds,
                architecture,
                classes_num=1000,
                epsilon=None,
                use_mix=False,
                use_distillation=False):
    """
    Create a loss for optimization, such as:
        1. CrossEnotry loss
        2. CrossEnotry loss with label smoothing
        3. CrossEnotry loss with mix(mixup, cutmix, fmix)
        4. CrossEnotry loss with label smoothing and (mixup, cutmix, fmix)
        5. GoogLeNet loss

    Args:
        out(variable): model output variable
        feeds(dict): dict of model input variables
        architecture(dict): architecture information,
            name(such as ResNet50) is needed
        classes_num(int): num of classes
        epsilon(float): parameter for label smoothing, 0.0 <= epsilon <= 1.0
        use_mix(bool): whether to use mix(include mixup, cutmix, fmix)

    Returns:
        loss(variable): loss variable
    """
    if use_mix:
        feed_y_a = paddle.reshape(feeds['feed_y_a'], [-1, 1])
        feed_y_b = paddle.reshape(feeds['feed_y_b'], [-1, 1])
        feed_lam = paddle.reshape(feeds['feed_lam'], [-1, 1])
    else:
        target = paddle.reshape(feeds['label'], [-1, 1])

    if architecture["name"] == "GoogLeNet":
        assert len(out) == 3, "GoogLeNet should have 3 outputs"
        loss = GoogLeNetLoss(class_dim=classes_num, epsilon=epsilon)
        return loss(out[0], out[1], out[2], target)

    if use_distillation:
        assert len(out) == 2, ("distillation output length must be 2, "
                               "but got {}".format(len(out)))
        loss = JSDivLoss(class_dim=classes_num, epsilon=epsilon)
        return loss(out[1], out[0])

    if use_mix:
        loss = MixCELoss(class_dim=classes_num, epsilon=epsilon)
        return loss(out, feed_y_a, feed_y_b, feed_lam)
    else:
        loss = CELoss(class_dim=classes_num, epsilon=epsilon)
        return loss(out, target)


def create_metric(out,
                  feeds,
                  architecture,
                  topk=5,
                  classes_num=1000,
                  use_distillation=False):
    """
    Create measures of model accuracy, such as top1 and top5

    Args:
        out(variable): model output variable
        feeds(dict): dict of model input variables(included label)
        topk(int): usually top5
        classes_num(int): num of classes

    Returns:
        fetchs(dict): dict of measures
    """
    label = paddle.reshape(feeds['label'], [-1, 1])
    if architecture["name"] == "GoogLeNet":
        assert len(out) == 3, "GoogLeNet should have 3 outputs"
        out = out[0]
    else:
        # just need student label to get metrics
        if use_distillation:
            out = out[1]
    softmax_out = F.softmax(out)

    fetchs = OrderedDict()
    # set top1 to fetchs
    top1 = paddle.metric.accuracy(softmax_out, label=label, k=1)
    fetchs['top1'] = (top1, AverageMeter('top1', '.4f', need_avg=True))
    # set topk to fetchs
    k = min(topk, classes_num)
    topk = paddle.metric.accuracy(softmax_out, label=label, k=k)
    topk_name = 'top{}'.format(k)
    fetchs[topk_name] = (topk, AverageMeter(topk_name, '.4f', need_avg=True))
    return fetchs


def create_fetchs(out,
                  feeds,
                  architecture,
                  topk=5,
                  classes_num=1000,
                  epsilon=None,
                  use_mix=False,
                  use_distillation=False):
    """
    Create fetchs as model outputs(included loss and measures),
    will call create_loss and create_metric(if use_mix).

    Args:
        out(variable): model output variable
        feeds(dict): dict of model input variables.
            If use mix_up, it will not include label.
        architecture(dict): architecture information,
            name(such as ResNet50) is needed
        topk(int): usually top5
        classes_num(int): num of classes
        epsilon(float): parameter for label smoothing, 0.0 <= epsilon <= 1.0
        use_mix(bool): whether to use mix(include mixup, cutmix, fmix)

    Returns:
        fetchs(dict): dict of model outputs(included loss and measures)
    """
    fetchs = OrderedDict()
    loss = create_loss(out, feeds, architecture, classes_num, epsilon, use_mix,
                       use_distillation)
    fetchs['loss'] = (loss, AverageMeter('loss', '7.4f', need_avg=True))
    if not use_mix:
        metric = create_metric(out, feeds, architecture, topk, classes_num,
                               use_distillation)
        fetchs.update(metric)

    return fetchs


def create_optimizer(config):
    """
    Create an optimizer using config, usually including
    learning rate and regularization.

    Args:
        config(dict):  such as
        {
            'LEARNING_RATE':
                {'function': 'Cosine',
                 'params': {'lr': 0.1}
                },
            'OPTIMIZER':
                {'function': 'Momentum',
                 'params':{'momentum': 0.9},
                 'regularizer':
                    {'function': 'L2', 'factor': 0.0001}
                }
        }

    Returns:
        an optimizer instance
    """
    # create learning_rate instance
    lr_config = config['LEARNING_RATE']
    lr_config['params'].update({
        'epochs': config['epochs'],
        'step_each_epoch':
        config['total_images'] // config['TRAIN']['batch_size'],
    })
    lr = LearningRateBuilder(**lr_config)()

    # create optimizer instance
    opt_config = config['OPTIMIZER']
    opt = OptimizerBuilder(**opt_config)
    return opt(lr), lr


def dist_optimizer(config, optimizer):
    """
    Create a distributed optimizer based on a normal optimizer

    Args:
        config(dict):
        optimizer(): a normal optimizer

    Returns:
        optimizer: a distributed optimizer
    """
    exec_strategy = paddle.static.ExecutionStrategy()
    exec_strategy.num_threads = 3
    exec_strategy.num_iteration_per_drop_scope = 10

    dist_strategy = DistributedStrategy()
    dist_strategy.nccl_comm_num = 1
    dist_strategy.fuse_all_reduce_ops = True
    dist_strategy.execution_strategy = exec_strategy
    optimizer = fleet.distributed_optimizer(optimizer, strategy=dist_strategy)

    return optimizer


def mixed_precision_optimizer(config, optimizer):
    use_fp16 = config.get('use_fp16', False)
    scale_loss = config.get('scale_loss', 1.0)
    use_dynamic_loss_scaling = config.get('use_dynamic_loss_scaling', False)
    if use_fp16:
        optimizer = fluid.contrib.mixed_precision.decorate(
            optimizer,
            init_loss_scaling=scale_loss,
            use_dynamic_loss_scaling=use_dynamic_loss_scaling)

    return optimizer


def build(config, main_prog, startup_prog, is_train=True, is_distributed=True):
    """
    Build a program using a model and an optimizer
        1. create feeds
        2. create a dataloader
        3. create a model
        4. create fetchs
        5. create an optimizer

    Args:
        config(dict): config
        main_prog(): main program
        startup_prog(): startup program
        is_train(bool): train or valid
        is_distributed(bool): whether to use distributed training method

    Returns:
        dataloader(): a bridge between the model and the data
        fetchs(dict): dict of model outputs(included loss and measures)
    """
    with paddle.static.program_guard(main_prog, startup_prog):
        with paddle.utils.unique_name.guard():
            use_mix = config.get('use_mix') and is_train
            use_dali = config.get('use_dali', False)
            use_distillation = config.get('use_distillation')
            feeds = create_feeds(
                config.image_shape, use_mix=use_mix, use_dali=use_dali)
            if use_dali and use_mix:
                import dali
                feeds = dali.mix(feeds, config, is_train)
            out = create_model(config.ARCHITECTURE, feeds['image'],
                               config.classes_num, is_train)
            fetchs = create_fetchs(
                out,
                feeds,
                config.ARCHITECTURE,
                config.topk,
                config.classes_num,
                epsilon=config.get('ls_epsilon'),
                use_mix=use_mix,
                use_distillation=use_distillation)
            lr_scheduler = None
            if is_train:
                optimizer, lr_scheduler = create_optimizer(config)
                optimizer = mixed_precision_optimizer(config, optimizer)
                if is_distributed:
                    optimizer = dist_optimizer(config, optimizer)
                optimizer.minimize(fetchs['loss'][0])
    return fetchs, lr_scheduler, feeds


def compile(config, program, loss_name=None, share_prog=None):
    """
    Compile the program

    Args:
        config(dict): config
        program(): the program which is wrapped by
        loss_name(str): loss name
        share_prog(): the shared program, used for evaluation during training

    Returns:
        compiled_program(): a compiled program
    """
    build_strategy = paddle.static.BuildStrategy()
    exec_strategy = paddle.static.ExecutionStrategy()

    exec_strategy.num_threads = 1
    exec_strategy.num_iteration_per_drop_scope = 10

    use_fp16 = config.get('use_fp16', False)
    fuse_bn_act_ops = config.get('fuse_bn_act_ops', use_fp16)
    fuse_elewise_add_act_ops = config.get('fuse_elewise_add_act_ops', use_fp16)
    fuse_bn_add_act_ops = config.get('fuse_bn_add_act_ops', use_fp16)
    enable_addto = config.get('enable_addto', use_fp16)

    try:
        build_strategy.fuse_bn_act_ops = fuse_bn_act_ops
    except Exception as e:
        logger.info(
            "PaddlePaddle version 1.7.0 or higher is "
            "required when you want to fuse batch_norm and activation_op.")

    try:
        build_strategy.fuse_elewise_add_act_ops = fuse_elewise_add_act_ops
    except Exception as e:
        logger.info(
            "PaddlePaddle version 1.7.0 or higher is "
            "required when you want to fuse elewise_add_act and activation_op.")

    try:
        build_strategy.fuse_bn_add_act_ops = fuse_bn_add_act_ops
    except Exception as e:
        logger.info(
            "PaddlePaddle 2.0-rc or higher is "
            "required when you want to enable fuse_bn_add_act_ops strategy.")

    try:
        build_strategy.enable_addto = enable_addto
    except Exception as e:
        logger.info("PaddlePaddle 2.0-rc or higher is "
                    "required when you want to enable addto strategy.")

    compiled_program = paddle.static.CompiledProgram(
        program).with_data_parallel(
            share_vars_from=share_prog,
            loss_name=loss_name,
            build_strategy=build_strategy,
            exec_strategy=exec_strategy)

    return compiled_program


total_step = 0


def run(dataloader,
        exe,
        program,
        feeds,
        fetchs,
        epoch=0,
        mode='train',
        config=None,
        vdl_writer=None,
        lr_scheduler=None):
    """
    Feed data to the model and fetch the measures and loss

    Args:
        dataloader(paddle io dataloader):
        exe():
        program():
        fetchs(dict): dict of measures and the loss
        epoch(int): epoch of training or validation
        model(str): log only

    Returns:
    """
    fetch_list = [f[0] for f in fetchs.values()]
    metric_list = [f[1] for f in fetchs.values()]
    if mode == "train":
        metric_list.append(AverageMeter('lr', 'f', need_avg=False))
    for m in metric_list:
        m.reset()
    batch_time = AverageMeter('elapse', '.3f')
    use_dali = config.get('use_dali', False)
    if use_dali:
         print("use_dali:", use_dali)
    print("use_dali:", use_dali)
    dataloader = dataloader if use_dali else dataloader()
    tic = time.time()
    for idx, batch in enumerate(dataloader):
        # ignore the warmup iters
        if idx == 5:
            batch_time.reset()
<<<<<<< HEAD
        print("Batch 0:", batch[0])
        #batch_size = len(batch[0])
        batch_size = batch[0].shape()[0]
        feed_dict = {
            key.name: batch[idx]
            for idx, key in enumerate(feeds.values())
        }
=======
        if use_dali:
            batch_size = batch[0]["feed_image"].shape()[0]
            feed_dict = batch[0]
        else:
            batch_size = batch[0].shape()[0]
            feed_dict = {
                key.name: batch[idx]
                for idx, key in enumerate(feeds.values())
            }
>>>>>>> 1e492570
        metrics = exe.run(program=program,
                          feed=feed_dict,
                          fetch_list=fetch_list)
        batch_time.update(time.time() - tic)
        tic = time.time()
        for i, m in enumerate(metrics):
            metric_list[i].update(np.mean(m), batch_size)

        if mode == "train":
            metric_list[-1].update(lr_scheduler.get_lr())
        fetchs_str = ''.join([str(m.value) + ' '
                              for m in metric_list] + [batch_time.mean]) + 's' 
        ips_info = " ips: {:.5f} images/sec.".format(batch_size /
	                                                 batch_time.avg)
        fetchs_str += ips_info

        if lr_scheduler is not None:
            if lr_scheduler.update_specified:
                curr_global_counter = lr_scheduler.step_each_epoch * epoch + idx
                update = max(
                    0, curr_global_counter - lr_scheduler.
                    update_start_step) % lr_scheduler.update_step_interval == 0
                if update:
                    lr_scheduler.step()
            else:
                lr_scheduler.step()

        if vdl_writer:
            global total_step
            logger.scaler('loss', metrics[0][0], total_step, vdl_writer)
            total_step += 1
        if mode == 'valid':
            if idx % config.get('print_interval', 10) == 0:
                logger.info("{:s} step:{:<4d} {:s}".format(mode, idx,
                                                           fetchs_str))
        else:
            epoch_str = "epoch:{:<3d}".format(epoch)
            step_str = "{:s} step:{:<4d}".format(mode, idx)

            if idx % config.get('print_interval', 10) == 0:
                logger.info("{:s} {:s} {:s}".format(
                    logger.coloring(epoch_str, "HEADER")
                    if idx == 0 else epoch_str,
                    logger.coloring(step_str, "PURPLE"),
                    logger.coloring(fetchs_str, 'OKGREEN')))

    end_str = ''.join([str(m.mean) + ' '
                       for m in metric_list] + [batch_time.total]) + 's'
    ips_info = "ips: {:.5f} images/sec.".format(batch_size * batch_time.count /
                                                batch_time.sum)
    if mode == 'valid':
        logger.info("END {:s} {:s}s {:s}".format(mode, end_str, ips_info))
    else:
        end_epoch_str = "END epoch:{:<3d}".format(epoch)
        logger.info("{:s} {:s} {:s} {:s}".format(end_epoch_str, mode, end_str,
                                                 ips_info))
    if use_dali:
        dataloader.reset()

    # return top1_acc in order to save the best model
    if mode == 'valid':
        return fetchs["top1"][1].avg<|MERGE_RESOLUTION|>--- conflicted
+++ resolved
@@ -456,15 +456,6 @@
         # ignore the warmup iters
         if idx == 5:
             batch_time.reset()
-<<<<<<< HEAD
-        print("Batch 0:", batch[0])
-        #batch_size = len(batch[0])
-        batch_size = batch[0].shape()[0]
-        feed_dict = {
-            key.name: batch[idx]
-            for idx, key in enumerate(feeds.values())
-        }
-=======
         if use_dali:
             batch_size = batch[0]["feed_image"].shape()[0]
             feed_dict = batch[0]
@@ -474,7 +465,6 @@
                 key.name: batch[idx]
                 for idx, key in enumerate(feeds.values())
             }
->>>>>>> 1e492570
         metrics = exe.run(program=program,
                           feed=feed_dict,
                           fetch_list=fetch_list)
