# copyright (c) 2020 PaddlePaddle Authors. All Rights Reserve.
#
# Licensed under the Apache License, Version 2.0 (the "License");
# you may not use this file except in compliance with the License.
# You may obtain a copy of the License at
#
#    http://www.apache.org/licenses/LICENSE-2.0
#
# Unless required by applicable law or agreed to in writing, software
# distributed under the License is distributed on an "AS IS" BASIS,
# WITHOUT WARRANTIES OR CONDITIONS OF ANY KIND, either express or implied.
# See the License for the specific language governing permissions and
# limitations under the License.

from __future__ import absolute_import
from __future__ import division
from __future__ import print_function

import os
import time
import numpy as np

from collections import OrderedDict

import paddle
import paddle.nn.functional as F
from paddle import fluid

from ppcls.optimizer.learning_rate import LearningRateBuilder
from ppcls.optimizer.optimizer import OptimizerBuilder
from ppcls.modeling import architectures
from ppcls.modeling.loss import CELoss
from ppcls.modeling.loss import MixCELoss
from ppcls.modeling.loss import JSDivLoss
from ppcls.modeling.loss import GoogLeNetLoss
from ppcls.utils.misc import AverageMeter
from ppcls.utils import logger

from paddle.distributed import fleet
from paddle.distributed.fleet import DistributedStrategy


def _mkdir_if_not_exist(path):
    """
    mkdir if not exists, ignore the exception when multiprocess mkdir together
    """
    if not os.path.exists(path):
        try:
            os.makedirs(path)
        except OSError as e:
            if e.errno == errno.EEXIST and os.path.isdir(path):
                logger.warning(
                    'be happy if some process has already created {}'.format(
                        path))
            else:
                raise OSError('Failed to mkdir {}'.format(path))


def save_model(program, model_path, epoch_id, prefix='ppcls'):
    """
    save model to the target path
    """
    model_path = os.path.join(model_path, str(epoch_id))
    _mkdir_if_not_exist(model_path)
    model_prefix = os.path.join(model_path, prefix)
    paddle.static.save(program, model_prefix)
    logger.info("Already save model in {}".format(model_path))


def create_feeds(image_shape, use_mix=None, use_dali=None):
    """
    Create feeds as model input

    Args:
        image_shape(list[int]): model input shape, such as [3, 224, 224]
        use_mix(bool): whether to use mix(include mixup, cutmix, fmix)

    Returns:
        feeds(dict): dict of model input variables
    """
    feeds = OrderedDict()
    feeds['image'] = paddle.static.data(
        name="feed_image", shape=[None] + image_shape, dtype="float32")
    if use_mix and not use_dali:
        feeds['feed_y_a'] = paddle.static.data(
            name="feed_y_a", shape=[None, 1], dtype="int64")
        feeds['feed_y_b'] = paddle.static.data(
            name="feed_y_b", shape=[None, 1], dtype="int64")
        feeds['feed_lam'] = paddle.static.data(
            name="feed_lam", shape=[None, 1], dtype="float32")
    else:
        feeds['label'] = paddle.static.data(
            name="feed_label", shape=[None, 1], dtype="int64")

    return feeds


def create_model(architecture, image, classes_num, is_train):
    """
    Create a model

    Args:
        architecture(dict): architecture information,
            name(such as ResNet50) is needed
        image(variable): model input variable
        classes_num(int): num of classes

    Returns:
        out(variable): model output variable
    """
    name = architecture["name"]
    params = architecture.get("params", {})
    if "is_test" in params:
        params['is_test'] = not is_train
    model = architectures.__dict__[name](class_dim=classes_num, **params)
    
    if "data_format" in params and params["data_format"] == "NHWC":
        image = fluid.layers.transpose(image, [0, 2, 3, 1])
        image.stop_gradient = True
    out = model(image)
    return out


def create_loss(out,
                feeds,
                architecture,
                classes_num=1000,
                epsilon=None,
                use_mix=False,
                use_distillation=False):
    """
    Create a loss for optimization, such as:
        1. CrossEnotry loss
        2. CrossEnotry loss with label smoothing
        3. CrossEnotry loss with mix(mixup, cutmix, fmix)
        4. CrossEnotry loss with label smoothing and (mixup, cutmix, fmix)
        5. GoogLeNet loss

    Args:
        out(variable): model output variable
        feeds(dict): dict of model input variables
        architecture(dict): architecture information,
            name(such as ResNet50) is needed
        classes_num(int): num of classes
        epsilon(float): parameter for label smoothing, 0.0 <= epsilon <= 1.0
        use_mix(bool): whether to use mix(include mixup, cutmix, fmix)

    Returns:
        loss(variable): loss variable
    """
    if use_mix:
        feed_y_a = paddle.reshape(feeds['feed_y_a'], [-1, 1])
        feed_y_b = paddle.reshape(feeds['feed_y_b'], [-1, 1])
        feed_lam = paddle.reshape(feeds['feed_lam'], [-1, 1])
    else:
        target = paddle.reshape(feeds['label'], [-1, 1])

    if architecture["name"] == "GoogLeNet":
        assert len(out) == 3, "GoogLeNet should have 3 outputs"
        loss = GoogLeNetLoss(class_dim=classes_num, epsilon=epsilon)
        return loss(out[0], out[1], out[2], target)

    if use_distillation:
        assert len(out) == 2, ("distillation output length must be 2, "
                               "but got {}".format(len(out)))
        loss = JSDivLoss(class_dim=classes_num, epsilon=epsilon)
        return loss(out[1], out[0])

    if use_mix:
        loss = MixCELoss(class_dim=classes_num, epsilon=epsilon)
        return loss(out, feed_y_a, feed_y_b, feed_lam)
    else:
        loss = CELoss(class_dim=classes_num, epsilon=epsilon)
        return loss(out, target)


def create_metric(out,
                  feeds,
                  architecture,
                  topk=5,
                  classes_num=1000,
                  use_distillation=False):
    """
    Create measures of model accuracy, such as top1 and top5

    Args:
        out(variable): model output variable
        feeds(dict): dict of model input variables(included label)
        topk(int): usually top5
        classes_num(int): num of classes

    Returns:
        fetchs(dict): dict of measures
    """
    label = paddle.reshape(feeds['label'], [-1, 1])
    if architecture["name"] == "GoogLeNet":
        assert len(out) == 3, "GoogLeNet should have 3 outputs"
        out = out[0]
    else:
        # just need student label to get metrics
        if use_distillation:
            out = out[1]
    softmax_out = F.softmax(out)

    fetchs = OrderedDict()
    # set top1 to fetchs
    top1 = paddle.metric.accuracy(softmax_out, label=label, k=1)
    fetchs['top1'] = (top1, AverageMeter('top1', '.4f', need_avg=True))
    # set topk to fetchs
    k = min(topk, classes_num)
    topk = paddle.metric.accuracy(softmax_out, label=label, k=k)
    topk_name = 'top{}'.format(k)
    fetchs[topk_name] = (topk, AverageMeter(topk_name, '.4f', need_avg=True))
    return fetchs


def create_fetchs(out,
                  feeds,
                  architecture,
                  topk=5,
                  classes_num=1000,
                  epsilon=None,
                  use_mix=False,
                  use_distillation=False):
    """
    Create fetchs as model outputs(included loss and measures),
    will call create_loss and create_metric(if use_mix).

    Args:
        out(variable): model output variable
        feeds(dict): dict of model input variables.
            If use mix_up, it will not include label.
        architecture(dict): architecture information,
            name(such as ResNet50) is needed
        topk(int): usually top5
        classes_num(int): num of classes
        epsilon(float): parameter for label smoothing, 0.0 <= epsilon <= 1.0
        use_mix(bool): whether to use mix(include mixup, cutmix, fmix)

    Returns:
        fetchs(dict): dict of model outputs(included loss and measures)
    """
    fetchs = OrderedDict()
    loss = create_loss(out, feeds, architecture, classes_num, epsilon, use_mix,
                       use_distillation)
    fetchs['loss'] = (loss, AverageMeter('loss', '7.4f', need_avg=True))
    if not use_mix:
        metric = create_metric(out, feeds, architecture, topk, classes_num,
                               use_distillation)
        fetchs.update(metric)

    return fetchs


def create_optimizer(config):
    """
    Create an optimizer using config, usually including
    learning rate and regularization.

    Args:
        config(dict):  such as
        {
            'LEARNING_RATE':
                {'function': 'Cosine',
                 'params': {'lr': 0.1}
                },
            'OPTIMIZER':
                {'function': 'Momentum',
                 'params':{'momentum': 0.9},
                 'regularizer':
                    {'function': 'L2', 'factor': 0.0001}
                }
        }

    Returns:
        an optimizer instance
    """
    # create learning_rate instance
    lr_config = config['LEARNING_RATE']
    lr_config['params'].update({
        'epochs': config['epochs'],
        'step_each_epoch':
        config['total_images'] // config['TRAIN']['batch_size'],
    })
    lr = LearningRateBuilder(**lr_config)()

    # create optimizer instance
    opt_config = config['OPTIMIZER']
    opt = OptimizerBuilder(**opt_config)
    return opt(lr), lr


def dist_optimizer(config, optimizer):
    """
    Create a distributed optimizer based on a normal optimizer

    Args:
        config(dict):
        optimizer(): a normal optimizer

    Returns:
        optimizer: a distributed optimizer
    """
    exec_strategy = paddle.static.ExecutionStrategy()
    exec_strategy.num_threads = 3
    exec_strategy.num_iteration_per_drop_scope = 10

    dist_strategy = DistributedStrategy()
    dist_strategy.nccl_comm_num = 1
    dist_strategy.fuse_all_reduce_ops = True
    dist_strategy.execution_strategy = exec_strategy
    optimizer = fleet.distributed_optimizer(optimizer, strategy=dist_strategy)

    return optimizer


def mixed_precision_optimizer(config, optimizer):
    use_fp16 = config.get('use_fp16', False)
    scale_loss = config.get('scale_loss', 1.0)
    use_dynamic_loss_scaling = config.get('use_dynamic_loss_scaling', False)
    if use_fp16:
        optimizer = fluid.contrib.mixed_precision.decorate(
            optimizer,
            init_loss_scaling=scale_loss,
            use_dynamic_loss_scaling=use_dynamic_loss_scaling)

    return optimizer


def build(config, main_prog, startup_prog, is_train=True, is_distributed=True):
    """
    Build a program using a model and an optimizer
        1. create feeds
        2. create a dataloader
        3. create a model
        4. create fetchs
        5. create an optimizer

    Args:
        config(dict): config
        main_prog(): main program
        startup_prog(): startup program
        is_train(bool): train or valid
        is_distributed(bool): whether to use distributed training method

    Returns:
        dataloader(): a bridge between the model and the data
        fetchs(dict): dict of model outputs(included loss and measures)
    """
    with paddle.static.program_guard(main_prog, startup_prog):
        with paddle.utils.unique_name.guard():
            use_mix = config.get('use_mix') and is_train
            use_dali = config.get('use_dali', False)
            use_distillation = config.get('use_distillation')
            feeds = create_feeds(
                config.image_shape, use_mix=use_mix, use_dali=use_dali)
            if use_dali and use_mix:
                import dali
                feeds = dali.mix(feeds, config, is_train)
            out = create_model(config.ARCHITECTURE, feeds['image'],
                               config.classes_num, is_train)
            fetchs = create_fetchs(
                out,
                feeds,
                config.ARCHITECTURE,
                config.topk,
                config.classes_num,
                epsilon=config.get('ls_epsilon'),
                use_mix=use_mix,
                use_distillation=use_distillation)
            lr_scheduler = None
            if is_train:
                optimizer, lr_scheduler = create_optimizer(config)
                optimizer = mixed_precision_optimizer(config, optimizer)
                if is_distributed:
                    optimizer = dist_optimizer(config, optimizer)
                optimizer.minimize(fetchs['loss'][0])
    return fetchs, lr_scheduler, feeds


def compile(config, program, loss_name=None, share_prog=None):
    """
    Compile the program

    Args:
        config(dict): config
        program(): the program which is wrapped by
        loss_name(str): loss name
        share_prog(): the shared program, used for evaluation during training

    Returns:
        compiled_program(): a compiled program
    """
    build_strategy = paddle.static.BuildStrategy()
    exec_strategy = paddle.static.ExecutionStrategy()

    exec_strategy.num_threads = 1
    exec_strategy.num_iteration_per_drop_scope = 10

    use_fp16 = config.get('use_fp16', False)
    fuse_bn_act_ops = config.get('fuse_bn_act_ops', use_fp16)
    fuse_elewise_add_act_ops = config.get('fuse_elewise_add_act_ops', use_fp16)
    fuse_bn_add_act_ops = config.get('fuse_bn_add_act_ops', use_fp16)
    enable_addto = config.get('enable_addto', use_fp16)

    try:
        build_strategy.fuse_bn_act_ops = fuse_bn_act_ops
    except Exception as e:
        logger.info(
            "PaddlePaddle version 1.7.0 or higher is "
            "required when you want to fuse batch_norm and activation_op.")

    try:
        build_strategy.fuse_elewise_add_act_ops = fuse_elewise_add_act_ops
    except Exception as e:
        logger.info(
            "PaddlePaddle version 1.7.0 or higher is "
            "required when you want to fuse elewise_add_act and activation_op.")

    try:
        build_strategy.fuse_bn_add_act_ops = fuse_bn_add_act_ops
    except Exception as e:
        logger.info(
            "PaddlePaddle 2.0-rc or higher is "
            "required when you want to enable fuse_bn_add_act_ops strategy.")

    try:
        build_strategy.enable_addto = enable_addto
    except Exception as e:
        logger.info("PaddlePaddle 2.0-rc or higher is "
                    "required when you want to enable addto strategy.")

    compiled_program = paddle.static.CompiledProgram(
        program).with_data_parallel(
            share_vars_from=share_prog,
            loss_name=loss_name,
            build_strategy=build_strategy,
            exec_strategy=exec_strategy)

    return compiled_program


total_step = 0


def run(dataloader,
        exe,
        program,
        feeds,
        fetchs,
        epoch=0,
        mode='train',
        config=None,
        vdl_writer=None,
        lr_scheduler=None):
    """
    Feed data to the model and fetch the measures and loss

    Args:
        dataloader(paddle io dataloader):
        exe():
        program():
        fetchs(dict): dict of measures and the loss
        epoch(int): epoch of training or validation
        model(str): log only

    Returns:
    """
    fetch_list = [f[0] for f in fetchs.values()]
    metric_list = [f[1] for f in fetchs.values()]
    if mode == "train":
        metric_list.append(AverageMeter('lr', 'f', need_avg=False))
    for m in metric_list:
        m.reset()
<<<<<<< HEAD
    batch_time = AverageMeter('elapse', '.5f')
    tic = time.time()
    for idx, batch in enumerate(dataloader()):
        if idx == 10:
            for m in metric_list:
                m.reset()
            batch_time.reset()	    
=======
    batch_time = AverageMeter('elapse', '.3f')
    use_dali = config.get('use_dali', False)
    dataloader = dataloader if use_dali else dataloader()
    tic = time.time()
    for idx, batch in enumerate(dataloader):
        # ignore the warmup iters
        if idx == 5:
            batch_time.reset()
>>>>>>> fff2a92b
        batch_size = batch[0].shape()[0]
        feed_dict = {
            key.name: batch[idx]
            for idx, key in enumerate(feeds.values())
        }
        metrics = exe.run(program=program,
                          feed=feed_dict,
                          fetch_list=fetch_list)
        batch_time.update(time.time() - tic)
        tic = time.time()
        for i, m in enumerate(metrics):
            metric_list[i].update(np.mean(m), batch_size)

        if mode == "train":
            metric_list[-1].update(lr_scheduler.get_lr())
        fetchs_str = ''.join([str(m.value) + ' '
                              for m in metric_list] + [batch_time.mean]) + 's' 
        ips_info = " ips: {:.5f} images/sec.".format(batch_size /
	                                                 batch_time.avg)
        fetchs_str += ips_info

        if lr_scheduler is not None:
            if lr_scheduler.update_specified:
                curr_global_counter = lr_scheduler.step_each_epoch * epoch + idx
                update = max(
                    0, curr_global_counter - lr_scheduler.
                    update_start_step) % lr_scheduler.update_step_interval == 0
                if update:
                    lr_scheduler.step()
            else:
                lr_scheduler.step()

        if vdl_writer:
            global total_step
            logger.scaler('loss', metrics[0][0], total_step, vdl_writer)
            total_step += 1
        if mode == 'eval':
            if idx % config.get('print_interval', 10) == 0:
                logger.info("{:s} step:{:<4d} {:s}".format(mode, idx,
                                                           fetchs_str))
        else:
            epoch_str = "epoch:{:<3d}".format(epoch)
            step_str = "{:s} step:{:<4d}".format(mode, idx)

            if idx % config.get('print_interval', 10) == 0:
                logger.info("{:s} {:s} {:s}".format(
                    logger.coloring(epoch_str, "HEADER")
                    if idx == 0 else epoch_str,
                    logger.coloring(step_str, "PURPLE"),
                    logger.coloring(fetchs_str, 'OKGREEN')))

    end_str = ''.join([str(m.mean) + ' '
                       for m in metric_list] + [batch_time.total]) + 's'
    ips_info = "ips: {:.5f} images/sec.".format(batch_size * batch_time.count /
                                                batch_time.sum)
    if mode == 'eval':
        logger.info("END {:s} {:s}s {:s}".format(mode, end_str, ips_info))
    else:
        end_epoch_str = "END epoch:{:<3d}".format(epoch)
        logger.info("{:s} {:s} {:s} {:s}".format(end_epoch_str, mode, end_str,
                                                 ips_info))
    if use_dali:
        dataloader.reset()

    # return top1_acc in order to save the best model
    if mode == 'valid':
        return fetchs["top1"][1].avg<|MERGE_RESOLUTION|>--- conflicted
+++ resolved
@@ -472,15 +472,6 @@
         metric_list.append(AverageMeter('lr', 'f', need_avg=False))
     for m in metric_list:
         m.reset()
-<<<<<<< HEAD
-    batch_time = AverageMeter('elapse', '.5f')
-    tic = time.time()
-    for idx, batch in enumerate(dataloader()):
-        if idx == 10:
-            for m in metric_list:
-                m.reset()
-            batch_time.reset()	    
-=======
     batch_time = AverageMeter('elapse', '.3f')
     use_dali = config.get('use_dali', False)
     dataloader = dataloader if use_dali else dataloader()
@@ -489,7 +480,6 @@
         # ignore the warmup iters
         if idx == 5:
             batch_time.reset()
->>>>>>> fff2a92b
         batch_size = batch[0].shape()[0]
         feed_dict = {
             key.name: batch[idx]
