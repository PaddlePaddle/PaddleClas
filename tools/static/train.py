--- conflicted
+++ resolved
@@ -66,7 +66,6 @@
     config = get_config(args.config, overrides=args.override, show=True)
     # assign the place
     use_gpu = config.get("use_gpu", True)
-<<<<<<< HEAD
     assert use_gpu is True, "gpu must be true in static mode!"
     place = paddle.set_device("gpu")
     
@@ -81,7 +80,6 @@
         }
         os.environ['FLAGS_cudnn_batchnorm_spatial_persistent'] = '1'
         paddle.fluid.set_flags(AMP_RELATED_FLAGS_SETTING)
-=======
     use_xpu = config.get("use_xpu", False)
     assert (use_gpu or use_xpu
             ) is True, "gpu or xpu must be true in static mode!"
@@ -90,7 +88,6 @@
     ) is not True, "gpu and xpu can not be true in the same time in static mode!"
 
     place = paddle.set_device('gpu' if use_gpu else 'xpu')
->>>>>>> fff2a92b
 
     # startup_prog is used to do some parameter init work,
     # and train prog is used to hold the network
@@ -104,11 +101,7 @@
         train_prog,
         startup_prog,
         is_train=True,
-<<<<<<< HEAD
-        is_distributed=is_distributed)
-=======
         is_distributed=config.get("is_distributed", True))
->>>>>>> fff2a92b
 
     if config.validate:
         valid_prog = paddle.static.Program()
@@ -117,11 +110,7 @@
             valid_prog,
             startup_prog,
             is_train=False,
-<<<<<<< HEAD
-            is_distributed=is_distributed)
-=======
             is_distributed=config.get("is_distributed", True))
->>>>>>> fff2a92b
         # clone to prune some content which is irrelevant in valid_prog
         valid_prog = valid_prog.clone(for_test=True)
 
@@ -130,19 +119,11 @@
     # Parameter initialization
     exe.run(startup_prog)
 
-<<<<<<< HEAD
     if not is_distributed:
         compiled_train_prog = program.compile(
             config, train_prog, loss_name=train_fetchs["loss"][0].name)
     else:
         compiled_train_prog = train_prog
-    # load model from 1. checkpoint to resume training, 2. pretrained model to finetune
-    train_dataloader = Reader(config, 'train', places=place)()
-
-    if config.validate and paddle.distributed.get_rank() == 0:
-        valid_dataloader = Reader(config, 'valid', places=place)()
-        compiled_valid_prog = program.compile(config, valid_prog)
-=======
     if not config.get('use_dali', False):
         train_dataloader = Reader(config, 'train', places=place)()
         if config.validate and paddle.distributed.get_rank() == 0:
@@ -158,7 +139,6 @@
         if config.validate and paddle.distributed.get_rank() == 0:
             valid_dataloader = dali.val(config)
             compiled_valid_prog = program.compile(config, valid_prog)
->>>>>>> fff2a92b
 
     vdl_writer = None
     if args.vdl_dir:
