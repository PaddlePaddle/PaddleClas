--- conflicted
+++ resolved
@@ -117,19 +117,15 @@
     exe = paddle.static.Executor(place)
     # Parameter initialization
     exe.run(startup_prog)
+    # load pretrained models or checkpoints
+    init_model(config, train_prog, exe)
 
-<<<<<<< HEAD
     if not config.get("is_distributed", True):
         compiled_train_prog = program.compile(
             config, train_prog, loss_name=train_fetchs["loss"][0].name)
     else:
         compiled_train_prog = train_prog
-    #print("This is use_dali: ", config.get('use_dali', False))
-=======
-    # load pretrained models or checkpoints
-    init_model(config, train_prog, exe)
 
->>>>>>> 1e492570
     if not config.get('use_dali', False):
         train_dataloader = Reader(config, 'train', places=place)()
         if config.validate and paddle.distributed.get_rank() == 0:
