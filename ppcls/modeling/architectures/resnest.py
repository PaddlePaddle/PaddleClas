# copyright (c) 2020 PaddlePaddle Authors. All Rights Reserve.
#
# Licensed under the Apache License, Version 2.0 (the "License");
# you may not use this file except in compliance with the License.
# You may obtain a copy of the License at
#
#    http://www.apache.org/licenses/LICENSE-2.0
#
# Unless required by applicable law or agreed to in writing, software
# distributed under the License is distributed on an "AS IS" BASIS,
# WITHOUT WARRANTIES OR CONDITIONS OF ANY KIND, either express or implied.
# See the License for the specific language governing permissions and
# limitations under the License.

from __future__ import absolute_import
from __future__ import division
from __future__ import print_function

import numpy as np
import paddle
import math
import paddle.nn as nn
import paddle.nn.functional as F
from paddle import ParamAttr
from paddle.nn.initializer import KaimingNormal
from paddle.nn import Conv2D, BatchNorm, Linear, Dropout
from paddle.nn import AdaptiveAvgPool2D, MaxPool2D, AvgPool2D
from paddle.regularizer import L2Decay

__all__ = ["ResNeSt50_fast_1s1x64d", "ResNeSt50", "ResNeSt101"]


class ConvBNLayer(nn.Layer):
    def __init__(self,
                 num_channels,
                 num_filters,
                 filter_size,
                 stride=1,
                 dilation=1,
                 groups=1,
                 act=None,
                 name=None):
        super(ConvBNLayer, self).__init__()

        bn_decay = 0.0

        self._conv = Conv2D(
            in_channels=num_channels,
            out_channels=num_filters,
            kernel_size=filter_size,
            stride=stride,
            padding=(filter_size - 1) // 2,
            dilation=dilation,
            groups=groups,
            weight_attr=ParamAttr(name=name + "_weight"),
            bias_attr=False)
        self._batch_norm = BatchNorm(
            num_filters,
            act=act,
            param_attr=ParamAttr(
                name=name + "_scale", regularizer=L2Decay(bn_decay)),
            bias_attr=ParamAttr(
                name + "_offset", regularizer=L2Decay(bn_decay)),
            moving_mean_name=name + "_mean",
            moving_variance_name=name + "_variance")

    def forward(self, x):
        x = self._conv(x)
        x = self._batch_norm(x)
        return x


class rSoftmax(nn.Layer):
    def __init__(self, radix, cardinality):
        super(rSoftmax, self).__init__()
        self.radix = radix
        self.cardinality = cardinality

    def forward(self, x):
        cardinality = self.cardinality
        radix = self.radix

        batch, r, h, w = x.shape
        if self.radix > 1:
            x = paddle.reshape(
                x=x,
                shape=[
                    batch, cardinality, radix,
                    int(r * h * w / cardinality / radix)
                ])
            x = paddle.transpose(x=x, perm=[0, 2, 1, 3])
            x = nn.functional.softmax(x, axis=1)
            x = paddle.reshape(x=x, shape=[batch, r * h * w, 1, 1])
        else:
            x = nn.functional.sigmoid(x)
        return x


class SplatConv(nn.Layer):
    def __init__(self,
                 in_channels,
                 channels,
                 kernel_size,
                 stride=1,
                 padding=0,
                 dilation=1,
                 groups=1,
                 bias=True,
                 radix=2,
                 reduction_factor=4,
                 rectify_avg=False,
                 name=None):
        super(SplatConv, self).__init__()

        self.radix = radix

        self.conv1 = ConvBNLayer(
            num_channels=in_channels,
            num_filters=channels * radix,
            filter_size=kernel_size,
            stride=stride,
            groups=groups * radix,
            act="relu",
            name=name + "_1_weights")

        self.avg_pool2d = AdaptiveAvgPool2D(1)

        inter_channels = int(max(in_channels * radix // reduction_factor, 32))

        # to calc gap
        self.conv2 = ConvBNLayer(
            num_channels=channels,
            num_filters=inter_channels,
            filter_size=1,
            stride=1,
            groups=groups,
            act="relu",
            name=name + "_2_weights")

        # to calc atten
        self.conv3 = Conv2D(
            in_channels=inter_channels,
            out_channels=channels * radix,
            kernel_size=1,
            stride=1,
            padding=0,
            groups=groups,
            weight_attr=ParamAttr(
                name=name + "_weights", initializer=KaimingNormal()),
            bias_attr=False)

        self.rsoftmax = rSoftmax(radix=radix, cardinality=groups)

    def forward(self, x):
        x = self.conv1(x)

        if self.radix > 1:
            splited = paddle.split(x, num_or_sections=self.radix, axis=1)
            gap = paddle.add_n(splited)
        else:
            gap = x

        gap = self.avg_pool2d(gap)
        gap = self.conv2(gap)

        atten = self.conv3(gap)
        atten = self.rsoftmax(atten)
<<<<<<< HEAD
        atten = paddle.reshape(x=atten, shape=[-1, atten.shape[1], 1, 1])
=======
>>>>>>> e3801c55

        if self.radix > 1:
            attens = paddle.split(atten, num_or_sections=self.radix, axis=1)
            y = paddle.add_n(
                [split * att for (att, split) in zip(attens, splited)])
        else:
            y = x * atten

        return y


class BottleneckBlock(nn.Layer):
    def __init__(self,
                 inplanes,
                 planes,
                 stride=1,
                 radix=1,
                 cardinality=1,
                 bottleneck_width=64,
                 avd=False,
                 avd_first=False,
                 dilation=1,
                 is_first=False,
                 rectify_avg=False,
                 last_gamma=False,
                 avg_down=False,
                 name=None):
        super(BottleneckBlock, self).__init__()
        self.inplanes = inplanes
        self.planes = planes
        self.stride = stride
        self.radix = radix
        self.cardinality = cardinality
        self.avd = avd
        self.avd_first = avd_first
        self.dilation = dilation
        self.is_first = is_first
        self.rectify_avg = rectify_avg
        self.last_gamma = last_gamma
        self.avg_down = avg_down

        group_width = int(planes * (bottleneck_width / 64.)) * cardinality

        self.conv1 = ConvBNLayer(
            num_channels=self.inplanes,
            num_filters=group_width,
            filter_size=1,
            stride=1,
            groups=1,
            act="relu",
            name=name + "_conv1")

        if avd and avd_first and (stride > 1 or is_first):
            self.avg_pool2d_1 = AvgPool2D(
                kernel_size=3, stride=stride, padding=1)

        if radix >= 1:
            self.conv2 = SplatConv(
                in_channels=group_width,
                channels=group_width,
                kernel_size=3,
                stride=1,
                padding=dilation,
                dilation=dilation,
                groups=cardinality,
                bias=False,
                radix=radix,
                rectify_avg=rectify_avg,
                name=name + "_splat")
        else:
            self.conv2 = ConvBNLayer(
                num_channels=group_width,
                num_filters=group_width,
                filter_size=3,
                stride=1,
                dilation=dialtion,
                groups=cardinality,
                act="relu",
                name=name + "_conv2")

        if avd and avd_first == False and (stride > 1 or is_first):
            self.avg_pool2d_2 = AvgPool2D(
                kernel_size=3, stride=stride, padding=1)

        self.conv3 = ConvBNLayer(
            num_channels=group_width,
            num_filters=planes * 4,
            filter_size=1,
            stride=1,
            groups=1,
            act=None,
            name=name + "_conv3")

        if stride != 1 or self.inplanes != self.planes * 4:
            if avg_down:
                if dilation == 1:
                    self.avg_pool2d_3 = AvgPool2D(
                        kernel_size=stride, stride=stride, padding=0)
                else:
                    self.avg_pool2d_3 = AvgPool2D(
                        kernel_size=1, stride=1, padding=0, ceil_mode=True)

                self.conv4 = Conv2D(
                    in_channels=self.inplanes,
                    out_channels=planes * 4,
                    kernel_size=1,
                    stride=1,
                    padding=0,
                    groups=1,
                    weight_attr=ParamAttr(
                        name=name + "_weights", initializer=KaimingNormal()),
                    bias_attr=False)
            else:
                self.conv4 = Conv2D(
                    in_channels=self.inplanes,
                    out_channels=planes * 4,
                    kernel_size=1,
                    stride=stride,
                    padding=0,
                    groups=1,
                    weight_attr=ParamAttr(
                        name=name + "_shortcut_weights",
                        initializer=KaimingNormal()),
                    bias_attr=False)

            bn_decay = 0.0
            self._batch_norm = BatchNorm(
                planes * 4,
                act=None,
                param_attr=ParamAttr(
                    name=name + "_shortcut_scale",
                    regularizer=L2Decay(bn_decay)),
                bias_attr=ParamAttr(
                    name + "_shortcut_offset", regularizer=L2Decay(bn_decay)),
                moving_mean_name=name + "_shortcut_mean",
                moving_variance_name=name + "_shortcut_variance")

    def forward(self, x):
        short = x

        x = self.conv1(x)
        if self.avd and self.avd_first and (self.stride > 1 or self.is_first):
            x = self.avg_pool2d_1(x)

        x = self.conv2(x)

        if self.avd and self.avd_first == False and (self.stride > 1 or
                                                     self.is_first):
            x = self.avg_pool2d_2(x)

        x = self.conv3(x)

        if self.stride != 1 or self.inplanes != self.planes * 4:
            if self.avg_down:
                short = self.avg_pool2d_3(short)

            short = self.conv4(short)

            short = self._batch_norm(short)

        y = paddle.add(x=short, y=x)
        y = F.relu(y)
        return y


class ResNeStLayer(nn.Layer):
    def __init__(self,
                 inplanes,
                 planes,
                 blocks,
                 radix,
                 cardinality,
                 bottleneck_width,
                 avg_down,
                 avd,
                 avd_first,
                 rectify_avg,
                 last_gamma,
                 stride=1,
                 dilation=1,
                 is_first=True,
                 name=None):
        super(ResNeStLayer, self).__init__()
        self.inplanes = inplanes
        self.planes = planes
        self.blocks = blocks
        self.radix = radix
        self.cardinality = cardinality
        self.bottleneck_width = bottleneck_width
        self.avg_down = avg_down
        self.avd = avd
        self.avd_first = avd_first
        self.rectify_avg = rectify_avg
        self.last_gamma = last_gamma
        self.is_first = is_first

        if dilation == 1 or dilation == 2:
            bottleneck_func = self.add_sublayer(
                name + "_bottleneck_0",
                BottleneckBlock(
                    inplanes=self.inplanes,
                    planes=planes,
                    stride=stride,
                    radix=radix,
                    cardinality=cardinality,
                    bottleneck_width=bottleneck_width,
                    avg_down=self.avg_down,
                    avd=avd,
                    avd_first=avd_first,
                    dilation=1,
                    is_first=is_first,
                    rectify_avg=rectify_avg,
                    last_gamma=last_gamma,
                    name=name + "_bottleneck_0"))
        elif dilation == 4:
            bottleneck_func = self.add_sublayer(
                name + "_bottleneck_0",
                BottleneckBlock(
                    inplanes=self.inplanes,
                    planes=planes,
                    stride=stride,
                    radix=radix,
                    cardinality=cardinality,
                    bottleneck_width=bottleneck_width,
                    avg_down=self.avg_down,
                    avd=avd,
                    avd_first=avd_first,
                    dilation=2,
                    is_first=is_first,
                    rectify_avg=rectify_avg,
                    last_gamma=last_gamma,
                    name=name + "_bottleneck_0"))
        else:
            raise RuntimeError("=>unknown dilation size")

        self.inplanes = planes * 4
        self.bottleneck_block_list = [bottleneck_func]
        for i in range(1, blocks):
            curr_name = name + "_bottleneck_" + str(i)

            bottleneck_func = self.add_sublayer(
                curr_name,
                BottleneckBlock(
                    inplanes=self.inplanes,
                    planes=planes,
                    radix=radix,
                    cardinality=cardinality,
                    bottleneck_width=bottleneck_width,
                    avg_down=self.avg_down,
                    avd=avd,
                    avd_first=avd_first,
                    dilation=dilation,
                    rectify_avg=rectify_avg,
                    last_gamma=last_gamma,
                    name=curr_name))
            self.bottleneck_block_list.append(bottleneck_func)

    def forward(self, x):
        for bottleneck_block in self.bottleneck_block_list:
            x = bottleneck_block(x)
        return x


class ResNeSt(nn.Layer):
    def __init__(self,
                 layers,
                 radix=1,
                 groups=1,
                 bottleneck_width=64,
                 dilated=False,
                 dilation=1,
                 deep_stem=False,
                 stem_width=64,
                 avg_down=False,
                 rectify_avg=False,
                 avd=False,
                 avd_first=False,
                 final_drop=0.0,
                 last_gamma=False,
                 class_dim=1000):
        super(ResNeSt, self).__init__()

        self.cardinality = groups
        self.bottleneck_width = bottleneck_width
        # ResNet-D params
        self.inplanes = stem_width * 2 if deep_stem else 64
        self.avg_down = avg_down
        self.last_gamma = last_gamma
        # ResNeSt params
        self.radix = radix
        self.avd = avd
        self.avd_first = avd_first

        self.deep_stem = deep_stem
        self.stem_width = stem_width
        self.layers = layers
        self.final_drop = final_drop
        self.dilated = dilated
        self.dilation = dilation

        self.rectify_avg = rectify_avg

        if self.deep_stem:
            self.stem = nn.Sequential(
                ("conv1", ConvBNLayer(
                    num_channels=3,
                    num_filters=stem_width,
                    filter_size=3,
                    stride=2,
                    act="relu",
                    name="conv1")), ("conv2", ConvBNLayer(
                        num_channels=stem_width,
                        num_filters=stem_width,
                        filter_size=3,
                        stride=1,
                        act="relu",
                        name="conv2")), ("conv3", ConvBNLayer(
                            num_channels=stem_width,
                            num_filters=stem_width * 2,
                            filter_size=3,
                            stride=1,
                            act="relu",
                            name="conv3")))
        else:
            self.stem = ConvBNLayer(
                num_channels=3,
                num_filters=stem_width,
                filter_size=7,
                stride=2,
                act="relu",
                name="conv1")

        self.max_pool2d = MaxPool2D(kernel_size=3, stride=2, padding=1)

        self.layer1 = ResNeStLayer(
            inplanes=self.stem_width * 2
            if self.deep_stem else self.stem_width,
            planes=64,
            blocks=self.layers[0],
            radix=radix,
            cardinality=self.cardinality,
            bottleneck_width=bottleneck_width,
            avg_down=self.avg_down,
            avd=avd,
            avd_first=avd_first,
            rectify_avg=rectify_avg,
            last_gamma=last_gamma,
            stride=1,
            dilation=1,
            is_first=False,
            name="layer1")

        #         return

        self.layer2 = ResNeStLayer(
            inplanes=256,
            planes=128,
            blocks=self.layers[1],
            radix=radix,
            cardinality=self.cardinality,
            bottleneck_width=bottleneck_width,
            avg_down=self.avg_down,
            avd=avd,
            avd_first=avd_first,
            rectify_avg=rectify_avg,
            last_gamma=last_gamma,
            stride=2,
            name="layer2")

        if self.dilated or self.dilation == 4:
            self.layer3 = ResNeStLayer(
                inplanes=512,
                planes=256,
                blocks=self.layers[2],
                radix=radix,
                cardinality=self.cardinality,
                bottleneck_width=bottleneck_width,
                avg_down=self.avg_down,
                avd=avd,
                avd_first=avd_first,
                rectify_avg=rectify_avg,
                last_gamma=last_gamma,
                stride=1,
                dilation=2,
                name="layer3")
            self.layer4 = ResNeStLayer(
                inplanes=1024,
                planes=512,
                blocks=self.layers[3],
                radix=radix,
                cardinality=self.cardinality,
                bottleneck_width=bottleneck_width,
                avg_down=self.avg_down,
                avd=avd,
                avd_first=avd_first,
                rectify_avg=rectify_avg,
                last_gamma=last_gamma,
                stride=1,
                dilation=4,
                name="layer4")
        elif self.dilation == 2:
            self.layer3 = ResNeStLayer(
                inplanes=512,
                planes=256,
                blocks=self.layers[2],
                radix=radix,
                cardinality=self.cardinality,
                bottleneck_width=bottleneck_width,
                avg_down=self.avg_down,
                avd=avd,
                avd_first=avd_first,
                rectify_avg=rectify_avg,
                last_gamma=last_gamma,
                stride=2,
                dilation=1,
                name="layer3")
            self.layer4 = ResNeStLayer(
                inplanes=1024,
                planes=512,
                blocks=self.layers[3],
                radix=radix,
                cardinality=self.cardinality,
                bottleneck_width=bottleneck_width,
                avg_down=self.avg_down,
                avd=avd,
                avd_first=avd_first,
                rectify_avg=rectify_avg,
                last_gamma=last_gamma,
                stride=1,
                dilation=2,
                name="layer4")
        else:
            self.layer3 = ResNeStLayer(
                inplanes=512,
                planes=256,
                blocks=self.layers[2],
                radix=radix,
                cardinality=self.cardinality,
                bottleneck_width=bottleneck_width,
                avg_down=self.avg_down,
                avd=avd,
                avd_first=avd_first,
                rectify_avg=rectify_avg,
                last_gamma=last_gamma,
                stride=2,
                name="layer3")
            self.layer4 = ResNeStLayer(
                inplanes=1024,
                planes=512,
                blocks=self.layers[3],
                radix=radix,
                cardinality=self.cardinality,
                bottleneck_width=bottleneck_width,
                avg_down=self.avg_down,
                avd=avd,
                avd_first=avd_first,
                rectify_avg=rectify_avg,
                last_gamma=last_gamma,
                stride=2,
                name="layer4")

        self.pool2d_avg = AdaptiveAvgPool2D(1)

        self.out_channels = 2048

        stdv = 1.0 / math.sqrt(self.out_channels * 1.0)

        self.out = Linear(
            self.out_channels,
            class_dim,
            weight_attr=ParamAttr(
                initializer=nn.initializer.Uniform(-stdv, stdv),
                name="fc_weights"),
            bias_attr=ParamAttr(name="fc_offset"))

    def forward(self, x):
        x = self.stem(x)
        x = self.max_pool2d(x)
        x = self.layer1(x)
        x = self.layer2(x)

        x = self.layer3(x)

        x = self.layer4(x)
        x = self.pool2d_avg(x)
        x = paddle.reshape(x, shape=[-1, self.out_channels])
        x = self.out(x)
        return x


def ResNeSt50_fast_1s1x64d(**args):
    model = ResNeSt(
        layers=[3, 4, 6, 3],
        radix=1,
        groups=1,
        bottleneck_width=64,
        deep_stem=True,
        stem_width=32,
        avg_down=True,
        avd=True,
        avd_first=True,
        final_drop=0.0,
        **args)
    return model


def ResNeSt50(**args):
    model = ResNeSt(
        layers=[3, 4, 6, 3],
        radix=2,
        groups=1,
        bottleneck_width=64,
        deep_stem=True,
        stem_width=32,
        avg_down=True,
        avd=True,
        avd_first=False,
        final_drop=0.0,
        **args)
    return model


def ResNeSt101(**args):
    model = ResNeSt(
        layers=[3, 4, 23, 3],
        radix=2,
        groups=1,
        bottleneck_width=64,
        deep_stem=True,
        stem_width=64,
        avg_down=True,
        avd=True,
        avd_first=False,
        final_drop=0.0,
        **args)
    return model<|MERGE_RESOLUTION|>--- conflicted
+++ resolved
@@ -165,10 +165,7 @@
 
         atten = self.conv3(gap)
         atten = self.rsoftmax(atten)
-<<<<<<< HEAD
         atten = paddle.reshape(x=atten, shape=[-1, atten.shape[1], 1, 1])
-=======
->>>>>>> e3801c55
 
         if self.radix > 1:
             attens = paddle.split(atten, num_or_sections=self.radix, axis=1)
