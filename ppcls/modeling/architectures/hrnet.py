# copyright (c) 2020 PaddlePaddle Authors. All Rights Reserve.
#
# Licensed under the Apache License, Version 2.0 (the "License");
# you may not use this file except in compliance with the License.
# You may obtain a copy of the License at
#
#    http://www.apache.org/licenses/LICENSE-2.0
#
# Unless required by applicable law or agreed to in writing, software
# distributed under the License is distributed on an "AS IS" BASIS,
# WITHOUT WARRANTIES OR CONDITIONS OF ANY KIND, either express or implied.
# See the License for the specific language governing permissions and
# limitations under the License.

from __future__ import absolute_import
from __future__ import division
from __future__ import print_function

import numpy as np
import paddle
from paddle import ParamAttr
import paddle.nn as nn
import paddle.nn.functional as F
from paddle.nn import Conv2D, BatchNorm, Linear
from paddle.nn import AdaptiveAvgPool2D, MaxPool2D, AvgPool2D
from paddle.nn.initializer import Uniform

import math

__all__ = [
    "HRNet_W18_C",
    "HRNet_W30_C",
    "HRNet_W32_C",
    "HRNet_W40_C",
    "HRNet_W44_C",
    "HRNet_W48_C",
    "HRNet_W60_C",
    "HRNet_W64_C",
    "SE_HRNet_W18_C",
    "SE_HRNet_W30_C",
    "SE_HRNet_W32_C",
    "SE_HRNet_W40_C",
    "SE_HRNet_W44_C",
    "SE_HRNet_W48_C",
    "SE_HRNet_W60_C",
    "SE_HRNet_W64_C",
]


class ConvBNLayer(nn.Layer):
    def __init__(self,
                 num_channels,
                 num_filters,
                 filter_size,
                 stride=1,
                 groups=1,
                 act="relu",
                 name=None):
        super(ConvBNLayer, self).__init__()

        self._conv = Conv2D(
            in_channels=num_channels,
            out_channels=num_filters,
            kernel_size=filter_size,
            stride=stride,
            padding=(filter_size - 1) // 2,
            groups=groups,
            weight_attr=ParamAttr(name=name + "_weights"),
            bias_attr=False)
        bn_name = name + '_bn'
        self._batch_norm = BatchNorm(
            num_filters,
            act=act,
            param_attr=ParamAttr(name=bn_name + '_scale'),
            bias_attr=ParamAttr(bn_name + '_offset'),
            moving_mean_name=bn_name + '_mean',
            moving_variance_name=bn_name + '_variance')

    def forward(self, input):
        y = self._conv(input)
        y = self._batch_norm(y)
        return y


class Layer1(nn.Layer):
    def __init__(self, num_channels, has_se=False, name=None):
        super(Layer1, self).__init__()

        self.bottleneck_block_list = []

        for i in range(4):
            bottleneck_block = self.add_sublayer(
                "bb_{}_{}".format(name, i + 1),
                BottleneckBlock(
                    num_channels=num_channels if i == 0 else 256,
                    num_filters=64,
                    has_se=has_se,
                    stride=1,
                    downsample=True if i == 0 else False,
                    name=name + '_' + str(i + 1)))
            self.bottleneck_block_list.append(bottleneck_block)

    def forward(self, input):
        conv = input
        for block_func in self.bottleneck_block_list:
            conv = block_func(conv)
        return conv


class TransitionLayer(nn.Layer):
    def __init__(self, in_channels, out_channels, name=None):
        super(TransitionLayer, self).__init__()

        num_in = len(in_channels)
        num_out = len(out_channels)
        out = []
        self.conv_bn_func_list = []
        for i in range(num_out):
            residual = None
            if i < num_in:
                if in_channels[i] != out_channels[i]:
                    residual = self.add_sublayer(
                        "transition_{}_layer_{}".format(name, i + 1),
                        ConvBNLayer(
                            num_channels=in_channels[i],
                            num_filters=out_channels[i],
                            filter_size=3,
                            name=name + '_layer_' + str(i + 1)))
            else:
                residual = self.add_sublayer(
                    "transition_{}_layer_{}".format(name, i + 1),
                    ConvBNLayer(
                        num_channels=in_channels[-1],
                        num_filters=out_channels[i],
                        filter_size=3,
                        stride=2,
                        name=name + '_layer_' + str(i + 1)))
            self.conv_bn_func_list.append(residual)

    def forward(self, input):
        outs = []
        for idx, conv_bn_func in enumerate(self.conv_bn_func_list):
            if conv_bn_func is None:
                outs.append(input[idx])
            else:
                if idx < len(input):
                    outs.append(conv_bn_func(input[idx]))
                else:
                    outs.append(conv_bn_func(input[-1]))
        return outs


class Branches(nn.Layer):
    def __init__(self,
                 block_num,
                 in_channels,
                 out_channels,
                 has_se=False,
                 name=None):
        super(Branches, self).__init__()

        self.basic_block_list = []

        for i in range(len(out_channels)):
            self.basic_block_list.append([])
            for j in range(block_num):
                in_ch = in_channels[i] if j == 0 else out_channels[i]
                basic_block_func = self.add_sublayer(
                    "bb_{}_branch_layer_{}_{}".format(name, i + 1, j + 1),
                    BasicBlock(
                        num_channels=in_ch,
                        num_filters=out_channels[i],
                        has_se=has_se,
                        name=name + '_branch_layer_' + str(i + 1) + '_' +
                        str(j + 1)))
                self.basic_block_list[i].append(basic_block_func)

    def forward(self, inputs):
        outs = []
        for idx, input in enumerate(inputs):
            conv = input
            for basic_block_func in self.basic_block_list[idx]:
                conv = basic_block_func(conv)
            outs.append(conv)
        return outs


class BottleneckBlock(nn.Layer):
    def __init__(self,
                 num_channels,
                 num_filters,
                 has_se,
                 stride=1,
                 downsample=False,
                 name=None):
        super(BottleneckBlock, self).__init__()

        self.has_se = has_se
        self.downsample = downsample

        self.conv1 = ConvBNLayer(
            num_channels=num_channels,
            num_filters=num_filters,
            filter_size=1,
            act="relu",
            name=name + "_conv1", )
        self.conv2 = ConvBNLayer(
            num_channels=num_filters,
            num_filters=num_filters,
            filter_size=3,
            stride=stride,
            act="relu",
            name=name + "_conv2")
        self.conv3 = ConvBNLayer(
            num_channels=num_filters,
            num_filters=num_filters * 4,
            filter_size=1,
            act=None,
            name=name + "_conv3")

        if self.downsample:
            self.conv_down = ConvBNLayer(
                num_channels=num_channels,
                num_filters=num_filters * 4,
                filter_size=1,
                act=None,
                name=name + "_downsample")

        if self.has_se:
            self.se = SELayer(
                num_channels=num_filters * 4,
                num_filters=num_filters * 4,
                reduction_ratio=16,
                name='fc' + name)

    def forward(self, input):
        residual = input
        conv1 = self.conv1(input)
        conv2 = self.conv2(conv1)
        conv3 = self.conv3(conv2)

        if self.downsample:
            residual = self.conv_down(input)

        if self.has_se:
            conv3 = self.se(conv3)

        y = paddle.add(x=conv3, y=residual)
        y = F.relu(y)
        return y


class BasicBlock(nn.Layer):
    def __init__(self,
                 num_channels,
                 num_filters,
                 stride=1,
                 has_se=False,
                 downsample=False,
                 name=None):
        super(BasicBlock, self).__init__()

        self.has_se = has_se
        self.downsample = downsample

        self.conv1 = ConvBNLayer(
            num_channels=num_channels,
            num_filters=num_filters,
            filter_size=3,
            stride=stride,
            act="relu",
            name=name + "_conv1")
        self.conv2 = ConvBNLayer(
            num_channels=num_filters,
            num_filters=num_filters,
            filter_size=3,
            stride=1,
            act=None,
            name=name + "_conv2")

        if self.downsample:
            self.conv_down = ConvBNLayer(
                num_channels=num_channels,
                num_filters=num_filters * 4,
                filter_size=1,
                act="relu",
                name=name + "_downsample")

        if self.has_se:
            self.se = SELayer(
                num_channels=num_filters,
                num_filters=num_filters,
                reduction_ratio=16,
                name='fc' + name)

    def forward(self, input):
        residual = input
        conv1 = self.conv1(input)
        conv2 = self.conv2(conv1)

        if self.downsample:
            residual = self.conv_down(input)

        if self.has_se:
            conv2 = self.se(conv2)

        y = paddle.add(x=conv2, y=residual)
        y = F.relu(y)
        return y


class SELayer(nn.Layer):
    def __init__(self, num_channels, num_filters, reduction_ratio, name=None):
        super(SELayer, self).__init__()

        self.pool2d_gap = AdaptiveAvgPool2D(1)

        self._num_channels = num_channels

        med_ch = int(num_channels / reduction_ratio)
        stdv = 1.0 / math.sqrt(num_channels * 1.0)
        self.squeeze = Linear(
            num_channels,
            med_ch,
            weight_attr=ParamAttr(
                initializer=Uniform(-stdv, stdv), name=name + "_sqz_weights"),
            bias_attr=ParamAttr(name=name + '_sqz_offset'))

        stdv = 1.0 / math.sqrt(med_ch * 1.0)
        self.excitation = Linear(
            med_ch,
            num_filters,
            weight_attr=ParamAttr(
                initializer=Uniform(-stdv, stdv), name=name + "_exc_weights"),
            bias_attr=ParamAttr(name=name + '_exc_offset'))

    def forward(self, input):
        pool = self.pool2d_gap(input)
        pool = paddle.squeeze(pool, axis=[2, 3])
        squeeze = self.squeeze(pool)
        squeeze = F.relu(squeeze)
        excitation = self.excitation(squeeze)
        excitation = F.sigmoid(excitation)
<<<<<<< HEAD
        excitation = paddle.reshape(
            excitation, shape=[-1, self._num_channels, 1, 1])
=======
        excitation = paddle.unsqueeze(excitation, axis=[2, 3])
>>>>>>> 1ecf8334
        out = input * excitation
        return out


class Stage(nn.Layer):
    def __init__(self,
                 num_channels,
                 num_modules,
                 num_filters,
                 has_se=False,
                 multi_scale_output=True,
                 name=None):
        super(Stage, self).__init__()

        self._num_modules = num_modules

        self.stage_func_list = []
        for i in range(num_modules):
            if i == num_modules - 1 and not multi_scale_output:
                stage_func = self.add_sublayer(
                    "stage_{}_{}".format(name, i + 1),
                    HighResolutionModule(
                        num_channels=num_channels,
                        num_filters=num_filters,
                        has_se=has_se,
                        multi_scale_output=False,
                        name=name + '_' + str(i + 1)))
            else:
                stage_func = self.add_sublayer(
                    "stage_{}_{}".format(name, i + 1),
                    HighResolutionModule(
                        num_channels=num_channels,
                        num_filters=num_filters,
                        has_se=has_se,
                        name=name + '_' + str(i + 1)))

            self.stage_func_list.append(stage_func)

    def forward(self, input):
        out = input
        for idx in range(self._num_modules):
            out = self.stage_func_list[idx](out)
        return out


class HighResolutionModule(nn.Layer):
    def __init__(self,
                 num_channels,
                 num_filters,
                 has_se=False,
                 multi_scale_output=True,
                 name=None):
        super(HighResolutionModule, self).__init__()

        self.branches_func = Branches(
            block_num=4,
            in_channels=num_channels,
            out_channels=num_filters,
            has_se=has_se,
            name=name)

        self.fuse_func = FuseLayers(
            in_channels=num_filters,
            out_channels=num_filters,
            multi_scale_output=multi_scale_output,
            name=name)

    def forward(self, input):
        out = self.branches_func(input)
        out = self.fuse_func(out)
        return out


class FuseLayers(nn.Layer):
    def __init__(self,
                 in_channels,
                 out_channels,
                 multi_scale_output=True,
                 name=None):
        super(FuseLayers, self).__init__()

        self._actual_ch = len(in_channels) if multi_scale_output else 1
        self._in_channels = in_channels

        self.residual_func_list = []
        for i in range(self._actual_ch):
            for j in range(len(in_channels)):
                residual_func = None
                if j > i:
                    residual_func = self.add_sublayer(
                        "residual_{}_layer_{}_{}".format(name, i + 1, j + 1),
                        ConvBNLayer(
                            num_channels=in_channels[j],
                            num_filters=out_channels[i],
                            filter_size=1,
                            stride=1,
                            act=None,
                            name=name + '_layer_' + str(i + 1) + '_' +
                            str(j + 1)))
                    self.residual_func_list.append(residual_func)
                elif j < i:
                    pre_num_filters = in_channels[j]
                    for k in range(i - j):
                        if k == i - j - 1:
                            residual_func = self.add_sublayer(
                                "residual_{}_layer_{}_{}_{}".format(
                                    name, i + 1, j + 1, k + 1),
                                ConvBNLayer(
                                    num_channels=pre_num_filters,
                                    num_filters=out_channels[i],
                                    filter_size=3,
                                    stride=2,
                                    act=None,
                                    name=name + '_layer_' + str(i + 1) + '_' +
                                    str(j + 1) + '_' + str(k + 1)))
                            pre_num_filters = out_channels[i]
                        else:
                            residual_func = self.add_sublayer(
                                "residual_{}_layer_{}_{}_{}".format(
                                    name, i + 1, j + 1, k + 1),
                                ConvBNLayer(
                                    num_channels=pre_num_filters,
                                    num_filters=out_channels[j],
                                    filter_size=3,
                                    stride=2,
                                    act="relu",
                                    name=name + '_layer_' + str(i + 1) + '_' +
                                    str(j + 1) + '_' + str(k + 1)))
                            pre_num_filters = out_channels[j]
                        self.residual_func_list.append(residual_func)

    def forward(self, input):
        outs = []
        residual_func_idx = 0
        for i in range(self._actual_ch):
            residual = input[i]
            for j in range(len(self._in_channels)):
                if j > i:
                    y = self.residual_func_list[residual_func_idx](input[j])
                    residual_func_idx += 1

                    y = F.upsample(y, scale_factor=2**(j - i), mode="nearest")
                    residual = paddle.add(x=residual, y=y)
                elif j < i:
                    y = input[j]
                    for k in range(i - j):
                        y = self.residual_func_list[residual_func_idx](y)
                        residual_func_idx += 1

                    residual = paddle.add(x=residual, y=y)

            residual = F.relu(residual)
            outs.append(residual)

        return outs


class LastClsOut(nn.Layer):
    def __init__(self,
                 num_channel_list,
                 has_se,
                 num_filters_list=[32, 64, 128, 256],
                 name=None):
        super(LastClsOut, self).__init__()

        self.func_list = []
        for idx in range(len(num_channel_list)):
            func = self.add_sublayer(
                "conv_{}_conv_{}".format(name, idx + 1),
                BottleneckBlock(
                    num_channels=num_channel_list[idx],
                    num_filters=num_filters_list[idx],
                    has_se=has_se,
                    downsample=True,
                    name=name + 'conv_' + str(idx + 1)))
            self.func_list.append(func)

    def forward(self, inputs):
        outs = []
        for idx, input in enumerate(inputs):
            out = self.func_list[idx](input)
            outs.append(out)
        return outs


class HRNet(nn.Layer):
    def __init__(self, width=18, has_se=False, class_dim=1000):
        super(HRNet, self).__init__()

        self.width = width
        self.has_se = has_se
        self.channels = {
            18: [[18, 36], [18, 36, 72], [18, 36, 72, 144]],
            30: [[30, 60], [30, 60, 120], [30, 60, 120, 240]],
            32: [[32, 64], [32, 64, 128], [32, 64, 128, 256]],
            40: [[40, 80], [40, 80, 160], [40, 80, 160, 320]],
            44: [[44, 88], [44, 88, 176], [44, 88, 176, 352]],
            48: [[48, 96], [48, 96, 192], [48, 96, 192, 384]],
            60: [[60, 120], [60, 120, 240], [60, 120, 240, 480]],
            64: [[64, 128], [64, 128, 256], [64, 128, 256, 512]]
        }
        self._class_dim = class_dim

        channels_2, channels_3, channels_4 = self.channels[width]
        num_modules_2, num_modules_3, num_modules_4 = 1, 4, 3

        self.conv_layer1_1 = ConvBNLayer(
            num_channels=3,
            num_filters=64,
            filter_size=3,
            stride=2,
            act='relu',
            name="layer1_1")

        self.conv_layer1_2 = ConvBNLayer(
            num_channels=64,
            num_filters=64,
            filter_size=3,
            stride=2,
            act='relu',
            name="layer1_2")

        self.la1 = Layer1(num_channels=64, has_se=has_se, name="layer2")

        self.tr1 = TransitionLayer(
            in_channels=[256], out_channels=channels_2, name="tr1")

        self.st2 = Stage(
            num_channels=channels_2,
            num_modules=num_modules_2,
            num_filters=channels_2,
            has_se=self.has_se,
            name="st2")

        self.tr2 = TransitionLayer(
            in_channels=channels_2, out_channels=channels_3, name="tr2")
        self.st3 = Stage(
            num_channels=channels_3,
            num_modules=num_modules_3,
            num_filters=channels_3,
            has_se=self.has_se,
            name="st3")

        self.tr3 = TransitionLayer(
            in_channels=channels_3, out_channels=channels_4, name="tr3")
        self.st4 = Stage(
            num_channels=channels_4,
            num_modules=num_modules_4,
            num_filters=channels_4,
            has_se=self.has_se,
            name="st4")

        # classification
        num_filters_list = [32, 64, 128, 256]
        self.last_cls = LastClsOut(
            num_channel_list=channels_4,
            has_se=self.has_se,
            num_filters_list=num_filters_list,
            name="cls_head", )

        last_num_filters = [256, 512, 1024]
        self.cls_head_conv_list = []
        for idx in range(3):
            self.cls_head_conv_list.append(
                self.add_sublayer(
                    "cls_head_add{}".format(idx + 1),
                    ConvBNLayer(
                        num_channels=num_filters_list[idx] * 4,
                        num_filters=last_num_filters[idx],
                        filter_size=3,
                        stride=2,
                        name="cls_head_add" + str(idx + 1))))

        self.conv_last = ConvBNLayer(
            num_channels=1024,
            num_filters=2048,
            filter_size=1,
            stride=1,
            name="cls_head_last_conv")

        self.pool2d_avg = AdaptiveAvgPool2D(1)

        stdv = 1.0 / math.sqrt(2048 * 1.0)

        self.out = Linear(
            2048,
            class_dim,
            weight_attr=ParamAttr(
                initializer=Uniform(-stdv, stdv), name="fc_weights"),
            bias_attr=ParamAttr(name="fc_offset"))

    def forward(self, input):
        conv1 = self.conv_layer1_1(input)
        conv2 = self.conv_layer1_2(conv1)

        la1 = self.la1(conv2)

        tr1 = self.tr1([la1])
        st2 = self.st2(tr1)

        tr2 = self.tr2(st2)
        st3 = self.st3(tr2)

        tr3 = self.tr3(st3)
        st4 = self.st4(tr3)

        last_cls = self.last_cls(st4)

        y = last_cls[0]
        for idx in range(3):
            y = last_cls[idx + 1] + self.cls_head_conv_list[idx](y)

        y = self.conv_last(y)
        y = self.pool2d_avg(y)
        y = paddle.reshape(y, shape=[-1, y.shape[1]])
        y = self.out(y)
        return y


def HRNet_W18_C(**args):
    model = HRNet(width=18, **args)
    return model


def HRNet_W30_C(**args):
    model = HRNet(width=30, **args)
    return model


def HRNet_W32_C(**args):
    model = HRNet(width=32, **args)
    return model


def HRNet_W40_C(**args):
    model = HRNet(width=40, **args)
    return model


def HRNet_W44_C(**args):
    model = HRNet(width=44, **args)
    return model


def HRNet_W48_C(**args):
    model = HRNet(width=48, **args)
    return model


def HRNet_W60_C(**args):
    model = HRNet(width=60, **args)
    return model


def HRNet_W64_C(**args):
    model = HRNet(width=64, **args)
    return model


def SE_HRNet_W18_C(**args):
    model = HRNet(width=18, has_se=True, **args)
    return model


def SE_HRNet_W30_C(**args):
    model = HRNet(width=30, has_se=True, **args)
    return model


def SE_HRNet_W32_C(**args):
    model = HRNet(width=32, has_se=True, **args)
    return model


def SE_HRNet_W40_C(**args):
    model = HRNet(width=40, has_se=True, **args)
    return model


def SE_HRNet_W44_C(**args):
    model = HRNet(width=44, has_se=True, **args)
    return model


def SE_HRNet_W48_C(**args):
    model = HRNet(width=48, has_se=True, **args)
    return model


def SE_HRNet_W60_C(**args):
    model = HRNet(width=60, has_se=True, **args)
    return model


def SE_HRNet_W64_C(**args):
    model = HRNet(width=64, has_se=True, **args)
    return model<|MERGE_RESOLUTION|>--- conflicted
+++ resolved
@@ -341,12 +341,7 @@
         squeeze = F.relu(squeeze)
         excitation = self.excitation(squeeze)
         excitation = F.sigmoid(excitation)
-<<<<<<< HEAD
-        excitation = paddle.reshape(
-            excitation, shape=[-1, self._num_channels, 1, 1])
-=======
         excitation = paddle.unsqueeze(excitation, axis=[2, 3])
->>>>>>> 1ecf8334
         out = input * excitation
         return out
 
