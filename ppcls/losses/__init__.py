--- conflicted
+++ resolved
@@ -10,13 +10,11 @@
 from .msmloss import MSMLoss
 from .npairsloss import NpairsLoss
 from .trihardloss import TriHardLoss
-<<<<<<< HEAD
 from .centerloss  import CenterLoss
 from .pairwisecosface import PairwiseCosface
-=======
 from .triplet import TripletLoss, TripletLossV2
 
->>>>>>> 96d1feb6
+
 
 class CombinedLoss(nn.Layer):
     def __init__(self, config_list):
