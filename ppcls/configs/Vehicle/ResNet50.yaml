# global configs
Global:
  checkpoints: null
  pretrained_model: null
  output_dir: "./output/"
  device: "gpu"
  class_num: 431
  save_interval: 1
  eval_during_train: True
  eval_interval: 1
  epochs: 160
  print_batch_step: 10
  use_visualdl: False
  # used for static mode and model export
  image_shape: [3, 224, 224]
  save_inference_dir: "./inference"

# model architecture
Arch:
  name: "RecModel"
  infer_output_key: "features"
  infer_add_softmax: False
  Backbone: 
    name: "ResNet50_last_stage_stride1"
    pretrained: True
  BackboneStopLayer:
    name: "adaptive_avg_pool2d_0"
  Neck:
    name: "VehicleNeck"
    in_channels: 2048
    out_channels: 512
  Head:
    name: "ArcMargin"  
    embedding_size: 512
    class_num: 431
    margin: 0.15
    scale: 32
 
# loss function config for traing/eval process
Loss:
  Train:
    - CELoss:
        weight: 1.0
    - TripletLossV2:
        weight: 1.0
        margin: 0.5
  Eval:
    - CELoss:
        weight: 1.0

Optimizer:
  name: Momentum
  momentum: 0.9
  lr:
    name: MultiStepDecay
    learning_rate: 0.01
    milestones: [30, 60, 70, 80, 90, 100, 120, 140]
    gamma: 0.5
    verbose: False
    last_epoch: -1
  regularizer:
    name: 'L2'
    coeff: 0.0005


# data loader for train and eval
DataLoader:
  Train:
    dataset:
        name: "CompCars"
        image_root: "./dataset/CompCars/image/"
        label_root: "./dataset/CompCars/label/"
        bbox_crop: True
        cls_label_path: "./dataset/CompCars/train_test_split/classification/train_label.txt"
        transform_ops:
          - DecodeImage:
              to_rgb: True
              channel_first: False
          - ResizeImage:
              size: 224
          - RandFlipImage:
              flip_code: 1
          - AugMix:
              prob: 0.5
          - NormalizeImage:
              scale: 0.00392157
              mean: [0.485, 0.456, 0.406]
              std: [0.229, 0.224, 0.225]
              order: ''
          - RandomErasing:
              EPSILON: 0.5
              sl: 0.02
              sh: 0.4
              r1: 0.3
              mean: [0., 0., 0.]

    sampler:
        name: DistributedRandomIdentitySampler
        batch_size: 128
        num_instances: 2
        drop_last: False
        shuffle: True
    loader:
        num_workers: 8
        use_shared_memory: True

  Eval:
    # TOTO: modify to the latest trainer
    dataset: 
        name: "CompCars"
<<<<<<< HEAD
        image_root: "./dataset/CompCars/image/"
=======
        image_root: ".dataset/CompCars/image/"
>>>>>>> e1d53e7f
        label_root: "./dataset/CompCars/label/"
        cls_label_path: "./dataset/CompCars/train_test_split/classification/test_label.txt"
        bbox_crop: True
        transform_ops:
          - DecodeImage:
              to_rgb: True
              channel_first: False
          - ResizeImage:
              size: 224
          - NormalizeImage:
              scale: 0.00392157
              mean: [0.485, 0.456, 0.406]
              std: [0.229, 0.224, 0.225]
              order: ''
    sampler:
        name: DistributedBatchSampler
        batch_size: 128
        drop_last: False
        shuffle: False
    loader:
        num_workers: 8
        use_shared_memory: True

Infer:
  infer_imgs: "docs/images/whl/demo.jpg"
  batch_size: 10
  transforms:
      - DecodeImage:
          to_rgb: True
          channel_first: False
      - ResizeImage:
          resize_short: 256
      - CropImage:
          size: 224
      - NormalizeImage:
          scale: 1.0/255.0
          mean: [0.485, 0.456, 0.406]
          std: [0.229, 0.224, 0.225]
          order: ''
      - ToCHWImage:
  PostProcess:
    name: Topk
    topk: 5
    class_id_map_file: "ppcls/utils/imagenet1k_label_list.txt"

Metric:
    Train:
    - TopkAcc:
        topk: [1, 5]
    Eval:
    - TopkAcc:
        topk: [1, 5]
<|MERGE_RESOLUTION|>--- conflicted
+++ resolved
@@ -108,11 +108,7 @@
     # TOTO: modify to the latest trainer
     dataset: 
         name: "CompCars"
-<<<<<<< HEAD
         image_root: "./dataset/CompCars/image/"
-=======
-        image_root: ".dataset/CompCars/image/"
->>>>>>> e1d53e7f
         label_root: "./dataset/CompCars/label/"
         cls_label_path: "./dataset/CompCars/train_test_split/classification/test_label.txt"
         bbox_crop: True
