# copyright (c) 2021 PaddlePaddle Authors. All Rights Reserve.
#
# Licensed under the Apache License, Version 2.0 (the "License");
# you may not use this file except in compliance with the License.
# You may obtain a copy of the License at
#
#    http://www.apache.org/licenses/LICENSE-2.0
#
# Unless required by applicable law or agreed to in writing, software
# distributed under the License is distributed on an "AS IS" BASIS,
# WITHOUT WARRANTIES OR CONDITIONS OF ANY KIND, either express or implied.
# See the License for the specific language governing permissions and
# limitations under the License.

# Code was based on https://github.com/rwightman/pytorch-image-models/blob/master/timm/models/vision_transformer.py
# reference: https://arxiv.org/abs/2010.11929

from collections.abc import Callable

import numpy as np
import paddle
import paddle.nn as nn
from paddle.nn.initializer import TruncatedNormal, Constant, Normal

from ....utils.save_load import load_dygraph_pretrain

MODEL_URLS = {
    "ViT_small_patch16_224":
    "https://paddle-imagenet-models-name.bj.bcebos.com/dygraph/ViT_small_patch16_224_pretrained.pdparams",
    "ViT_base_patch16_224":
    "https://paddle-imagenet-models-name.bj.bcebos.com/dygraph/ViT_base_patch16_224_pretrained.pdparams",
    "ViT_base_patch16_384":
    "https://paddle-imagenet-models-name.bj.bcebos.com/dygraph/ViT_base_patch16_384_pretrained.pdparams",
    "ViT_base_patch32_384":
    "https://paddle-imagenet-models-name.bj.bcebos.com/dygraph/ViT_base_patch32_384_pretrained.pdparams",
    "ViT_large_patch16_224":
    "https://paddle-imagenet-models-name.bj.bcebos.com/dygraph/ViT_large_patch16_224_pretrained.pdparams",
    "ViT_large_patch16_384":
    "https://paddle-imagenet-models-name.bj.bcebos.com/dygraph/ViT_large_patch16_384_pretrained.pdparams",
    "ViT_large_patch32_384":
    "https://paddle-imagenet-models-name.bj.bcebos.com/dygraph/ViT_large_patch32_384_pretrained.pdparams",
}

__all__ = list(MODEL_URLS.keys())

trunc_normal_ = TruncatedNormal(std=.02)
normal_ = Normal
zeros_ = Constant(value=0.)
ones_ = Constant(value=1.)


def to_2tuple(x):
    return tuple([x] * 2)


def drop_path(x, drop_prob=0., training=False):
    """Drop paths (Stochastic Depth) per sample (when applied in main path of residual blocks).
    the original name is misleading as 'Drop Connect' is a different form of dropout in a separate paper...
    See discussion: https://github.com/tensorflow/tpu/issues/494#issuecomment-532968956 ...
    """
    if drop_prob == 0. or not training:
        return x
<<<<<<< HEAD
    keep_prob = paddle.full(shape=[1], fill_value=1 - drop_prob)
    shape = (paddle.shape(x)[0], ) + (1, ) * (x.ndim - 1)
=======
    keep_prob = paddle.to_tensor(1 - drop_prob, dtype=x.dtype)
    shape = (x.shape[0], ) + (1, ) * (x.ndim - 1)
>>>>>>> 07de476c
    random_tensor = keep_prob + paddle.rand(shape).astype(x.dtype)
    random_tensor = paddle.floor(random_tensor)  # binarize
    output = x.divide(keep_prob) * random_tensor
    return output


class DropPath(nn.Layer):
    """Drop paths (Stochastic Depth) per sample  (when applied in main path of residual blocks).
    """

    def __init__(self, drop_prob=None):
        super(DropPath, self).__init__()
        self.drop_prob = drop_prob

    def forward(self, x):
        return drop_path(x, self.drop_prob, self.training)


class Identity(nn.Layer):
    def __init__(self):
        super(Identity, self).__init__()

    def forward(self, input):
        return input


class Mlp(nn.Layer):
    def __init__(self,
                 in_features,
                 hidden_features=None,
                 out_features=None,
                 act_layer=nn.GELU,
                 drop=0.):
        super().__init__()
        out_features = out_features or in_features
        hidden_features = hidden_features or in_features
        self.fc1 = nn.Linear(in_features, hidden_features)
        self.act = act_layer()
        self.fc2 = nn.Linear(hidden_features, out_features)
        self.drop = nn.Dropout(drop)

    def forward(self, x):
        x = self.fc1(x)
        x = self.act(x)
        x = self.drop(x)
        x = self.fc2(x)
        x = self.drop(x)
        return x


class Attention(nn.Layer):
    def __init__(self,
                 dim,
                 num_heads=8,
                 qkv_bias=False,
                 qk_scale=None,
                 attn_drop=0.,
                 proj_drop=0.):
        super().__init__()
        self.num_heads = num_heads
        head_dim = dim // num_heads
        self.scale = qk_scale or head_dim**-0.5

        self.qkv = nn.Linear(dim, dim * 3, bias_attr=qkv_bias)
        self.attn_drop = nn.Dropout(attn_drop)
        self.proj = nn.Linear(dim, dim)
        self.proj_drop = nn.Dropout(proj_drop)

    def forward(self, x):
        # B= x.shape[0]
        N, C = x.shape[1:]
        qkv = self.qkv(x).reshape((-1, N, 3, self.num_heads, C //
                                   self.num_heads)).transpose((2, 0, 3, 1, 4))
        q, k, v = qkv[0], qkv[1], qkv[2]

        attn = (q.matmul(k.transpose((0, 1, 3, 2)))) * self.scale
        attn = nn.functional.softmax(attn, axis=-1)
        attn = self.attn_drop(attn)

        x = (attn.matmul(v)).transpose((0, 2, 1, 3)).reshape((-1, N, C))
        x = self.proj(x)
        x = self.proj_drop(x)
        return x


class Block(nn.Layer):
    def __init__(self,
                 dim,
                 num_heads,
                 mlp_ratio=4.,
                 qkv_bias=False,
                 qk_scale=None,
                 drop=0.,
                 attn_drop=0.,
                 drop_path=0.,
                 act_layer=nn.GELU,
                 norm_layer='nn.LayerNorm',
                 epsilon=1e-5):
        super().__init__()
        if isinstance(norm_layer, str):
            self.norm1 = eval(norm_layer)(dim, epsilon=epsilon)
        elif isinstance(norm_layer, Callable):
            self.norm1 = norm_layer(dim)
        else:
            raise TypeError(
                "The norm_layer must be str or paddle.nn.layer.Layer class")
        self.attn = Attention(
            dim,
            num_heads=num_heads,
            qkv_bias=qkv_bias,
            qk_scale=qk_scale,
            attn_drop=attn_drop,
            proj_drop=drop)
        # NOTE: drop path for stochastic depth, we shall see if this is better than dropout here
        self.drop_path = DropPath(drop_path) if drop_path > 0. else Identity()
        if isinstance(norm_layer, str):
            self.norm2 = eval(norm_layer)(dim, epsilon=epsilon)
        elif isinstance(norm_layer, Callable):
            self.norm2 = norm_layer(dim)
        else:
            raise TypeError(
                "The norm_layer must be str or paddle.nn.layer.Layer class")
        mlp_hidden_dim = int(dim * mlp_ratio)
        self.mlp = Mlp(in_features=dim,
                       hidden_features=mlp_hidden_dim,
                       act_layer=act_layer,
                       drop=drop)

    def forward(self, x):
        x = x + self.drop_path(self.attn(self.norm1(x)))
        x = x + self.drop_path(self.mlp(self.norm2(x)))
        return x


class PatchEmbed(nn.Layer):
    """ Image to Patch Embedding
    """

    def __init__(self, img_size=224, patch_size=16, in_chans=3, embed_dim=768):
        super().__init__()
        img_size = to_2tuple(img_size)
        patch_size = to_2tuple(patch_size)
        num_patches = (img_size[1] // patch_size[1]) * \
            (img_size[0] // patch_size[0])
        self.img_size = img_size
        self.patch_size = patch_size
        self.num_patches = num_patches

        self.proj = nn.Conv2D(
            in_chans, embed_dim, kernel_size=patch_size, stride=patch_size)

    def forward(self, x):
        B, C, H, W = x.shape
        assert H == self.img_size[0] and W == self.img_size[1], \
            f"Input image size ({H}*{W}) doesn't match model ({self.img_size[0]}*{self.img_size[1]})."

        x = self.proj(x).flatten(2).transpose((0, 2, 1))
        return x


class VisionTransformer(nn.Layer):
    """ Vision Transformer with support for patch input
    """

    def __init__(self,
                 img_size=224,
                 patch_size=16,
                 in_chans=3,
                 class_num=1000,
                 embed_dim=768,
                 depth=12,
                 num_heads=12,
                 mlp_ratio=4,
                 qkv_bias=False,
                 qk_scale=None,
                 drop_rate=0.,
                 attn_drop_rate=0.,
                 drop_path_rate=0.,
                 norm_layer='nn.LayerNorm',
                 epsilon=1e-5,
                 **kwargs):
        super().__init__()
        self.class_num = class_num

        self.num_features = self.embed_dim = embed_dim

        self.patch_embed = PatchEmbed(
            img_size=img_size,
            patch_size=patch_size,
            in_chans=in_chans,
            embed_dim=embed_dim)
        num_patches = self.patch_embed.num_patches

        self.pos_embed = self.create_parameter(
            shape=(1, num_patches + 1, embed_dim), default_initializer=zeros_)
        self.add_parameter("pos_embed", self.pos_embed)
        self.cls_token = self.create_parameter(
            shape=(1, 1, embed_dim), default_initializer=zeros_)
        self.add_parameter("cls_token", self.cls_token)
        self.pos_drop = nn.Dropout(p=drop_rate)

        dpr = np.linspace(0, drop_path_rate, depth)

        self.blocks = nn.LayerList([
            Block(
                dim=embed_dim,
                num_heads=num_heads,
                mlp_ratio=mlp_ratio,
                qkv_bias=qkv_bias,
                qk_scale=qk_scale,
                drop=drop_rate,
                attn_drop=attn_drop_rate,
                drop_path=dpr[i],
                norm_layer=norm_layer,
                epsilon=epsilon) for i in range(depth)
        ])

        self.norm = eval(norm_layer)(embed_dim, epsilon=epsilon)

        # Classifier head
        self.head = nn.Linear(embed_dim,
                              class_num) if class_num > 0 else Identity()

        trunc_normal_(self.pos_embed)
        trunc_normal_(self.cls_token)
        self.apply(self._init_weights)

    def _init_weights(self, m):
        if isinstance(m, nn.Linear):
            trunc_normal_(m.weight)
            if isinstance(m, nn.Linear) and m.bias is not None:
                zeros_(m.bias)
        elif isinstance(m, nn.LayerNorm):
            zeros_(m.bias)
            ones_(m.weight)

    def forward_features(self, x):
        # B = x.shape[0]
        B = x.shape[0]
        x = self.patch_embed(x)
        cls_tokens = self.cls_token.expand((B, -1, -1)).astype(x.dtype)
        x = paddle.concat((cls_tokens, x), axis=1)
        x = x + self.pos_embed
        x = self.pos_drop(x)
        for blk in self.blocks:
            x = blk(x)
        x = self.norm(x)
        return x[:, 0]

    def forward(self, x):
        x = self.forward_features(x)
        x = self.head(x)
        return x


def _load_pretrained(pretrained, model, model_url, use_ssld=False):
    if pretrained is False:
        pass
    elif pretrained is True:
        load_dygraph_pretrain(model, model_url, use_ssld=use_ssld)
    elif isinstance(pretrained, str):
        load_dygraph_pretrain(model, pretrained)
    else:
        raise RuntimeError(
            "pretrained type is not available. Please use `string` or `boolean` type."
        )


def ViT_small_patch16_224(pretrained=False, use_ssld=False, **kwargs):
    model = VisionTransformer(
        patch_size=16,
        embed_dim=768,
        depth=8,
        num_heads=8,
        mlp_ratio=3,
        qk_scale=768**-0.5,
        **kwargs)
    _load_pretrained(
        pretrained,
        model,
        MODEL_URLS["ViT_small_patch16_224"],
        use_ssld=use_ssld)
    return model


def ViT_base_patch16_224(pretrained=False, use_ssld=False, **kwargs):
    model = VisionTransformer(
        patch_size=16,
        embed_dim=768,
        depth=12,
        num_heads=12,
        mlp_ratio=4,
        qkv_bias=True,
        epsilon=1e-6,
        **kwargs)
    _load_pretrained(
        pretrained,
        model,
        MODEL_URLS["ViT_base_patch16_224"],
        use_ssld=use_ssld)
    return model


def ViT_base_patch16_384(pretrained=False, use_ssld=False, **kwargs):
    model = VisionTransformer(
        img_size=384,
        patch_size=16,
        embed_dim=768,
        depth=12,
        num_heads=12,
        mlp_ratio=4,
        qkv_bias=True,
        epsilon=1e-6,
        **kwargs)
    _load_pretrained(
        pretrained,
        model,
        MODEL_URLS["ViT_base_patch16_384"],
        use_ssld=use_ssld)
    return model


def ViT_base_patch32_384(pretrained=False, use_ssld=False, **kwargs):
    model = VisionTransformer(
        img_size=384,
        patch_size=32,
        embed_dim=768,
        depth=12,
        num_heads=12,
        mlp_ratio=4,
        qkv_bias=True,
        epsilon=1e-6,
        **kwargs)
    _load_pretrained(
        pretrained,
        model,
        MODEL_URLS["ViT_base_patch32_384"],
        use_ssld=use_ssld)
    return model


def ViT_large_patch16_224(pretrained=False, use_ssld=False, **kwargs):
    model = VisionTransformer(
        patch_size=16,
        embed_dim=1024,
        depth=24,
        num_heads=16,
        mlp_ratio=4,
        qkv_bias=True,
        epsilon=1e-6,
        **kwargs)
    _load_pretrained(
        pretrained,
        model,
        MODEL_URLS["ViT_large_patch16_224"],
        use_ssld=use_ssld)
    return model


def ViT_large_patch16_384(pretrained=False, use_ssld=False, **kwargs):
    model = VisionTransformer(
        img_size=384,
        patch_size=16,
        embed_dim=1024,
        depth=24,
        num_heads=16,
        mlp_ratio=4,
        qkv_bias=True,
        epsilon=1e-6,
        **kwargs)
    _load_pretrained(
        pretrained,
        model,
        MODEL_URLS["ViT_large_patch16_384"],
        use_ssld=use_ssld)
    return model


def ViT_large_patch32_384(pretrained=False, use_ssld=False, **kwargs):
    model = VisionTransformer(
        img_size=384,
        patch_size=32,
        embed_dim=1024,
        depth=24,
        num_heads=16,
        mlp_ratio=4,
        qkv_bias=True,
        epsilon=1e-6,
        **kwargs)
    _load_pretrained(
        pretrained,
        model,
        MODEL_URLS["ViT_large_patch32_384"],
        use_ssld=use_ssld)
    return model<|MERGE_RESOLUTION|>--- conflicted
+++ resolved
@@ -60,13 +60,8 @@
     """
     if drop_prob == 0. or not training:
         return x
-<<<<<<< HEAD
-    keep_prob = paddle.full(shape=[1], fill_value=1 - drop_prob)
-    shape = (paddle.shape(x)[0], ) + (1, ) * (x.ndim - 1)
-=======
-    keep_prob = paddle.to_tensor(1 - drop_prob, dtype=x.dtype)
+    keep_prob = paddle.full(shape=[1], fill_value=1 - drop_prob, dtype=x.dtype)
     shape = (x.shape[0], ) + (1, ) * (x.ndim - 1)
->>>>>>> 07de476c
     random_tensor = keep_prob + paddle.rand(shape).astype(x.dtype)
     random_tensor = paddle.floor(random_tensor)  # binarize
     output = x.divide(keep_prob) * random_tensor
