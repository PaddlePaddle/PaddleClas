# copyright (c) 2023 PaddlePaddle Authors. All Rights Reserve.
#
# Licensed under the Apache License, Version 2.0 (the "License");
# you may not use this file except in compliance with the License.
# You may obtain a copy of the License at
#
#    http://www.apache.org/licenses/LICENSE-2.0
#
# Unless required by applicable law or agreed to in writing, software
# distributed under the License is distributed on an "AS IS" BASIS,
# WITHOUT WARRANTIES OR CONDITIONS OF ANY KIND, either express or implied.
# See the License for the specific language governing permissions and
# limitations under the License.

# Code was based on https://github.com/microsoft/Swin-Transformer
# reference: https://arxiv.org/abs/2111.09883

import paddle
import paddle.nn as nn
import paddle.nn.functional as F
from paddle.nn.initializer import TruncatedNormal, Constant, Normal
import numpy as np
import math

from .vision_transformer import trunc_normal_, zeros_, ones_, to_2tuple, DropPath, Identity
from ..base.theseus_layer import TheseusLayer
from ....utils.save_load import load_dygraph_pretrain

MODEL_URLS = {
    "SwinTransformerV2_tiny_patch4_window8_256":
    "https://paddle-imagenet-models-name.bj.bcebos.com/dygraph/SwinTransformerV2_tiny_patch4_window8_256_pretrained.pdparams",
    "SwinTransformerV2_tiny_patch4_window16_256":
    "https://paddle-imagenet-models-name.bj.bcebos.com/dygraph/SwinTransformerV2_tiny_patch4_window16_256_pretrained.pdparams",
    "SwinTransformerV2_small_patch4_window8_256":
    "https://paddle-imagenet-models-name.bj.bcebos.com/dygraph/SwinTransformerV2_small_patch4_window8_256_pretrained.pdparams",
    "SwinTransformerV2_small_patch4_window16_256":
    "https://paddle-imagenet-models-name.bj.bcebos.com/dygraph/SwinTransformerV2_small_patch4_window16_256_pretrained.pdparams",
    "SwinTransformerV2_base_patch4_window8_256":
    "https://paddle-imagenet-models-name.bj.bcebos.com/dygraph/SwinTransformerV2_base_patch4_window8_256_pretrained.pdparams",
    "SwinTransformerV2_base_patch4_window16_256":
    "https://paddle-imagenet-models-name.bj.bcebos.com/dygraph/SwinTransformerV2_base_patch4_window16_256_pretrained.pdparams",
    "SwinTransformerV2_base_patch4_window24_384":
    "https://paddle-imagenet-models-name.bj.bcebos.com/dygraph/SwinTransformerV2_base_patch4_window24_384_pretrained.pdparams",
    "SwinTransformerV2_large_patch4_window16_256":
    "https://paddle-imagenet-models-name.bj.bcebos.com/dygraph/SwinTransformerV2_large_patch4_window16_256_pretrained.pdparams",
    "SwinTransformerV2_large_patch4_window24_384":
    "https://paddle-imagenet-models-name.bj.bcebos.com/dygraph/SwinTransformerV2_large_patch4_window24_384_pretrained.pdparams"
}

__all__ = list(MODEL_URLS.keys())


def masked_fill(x, mask, value):
    y = paddle.full(x.shape, value, x.dtype)
    return paddle.where(mask, y, x)


class Mlp(nn.Layer):
    def __init__(self,
                 in_features,
                 hidden_features=None,
                 out_features=None,
                 act_layer=nn.GELU,
                 drop=0.):
        super().__init__()
        out_features = out_features or in_features
        hidden_features = hidden_features or in_features
        self.fc1 = nn.Linear(in_features, hidden_features)
        self.act = act_layer()
        self.fc2 = nn.Linear(hidden_features, out_features)
        self.drop = nn.Dropout(drop)

    def forward(self, x):
        x = self.fc1(x)
        x = self.act(x)
        x = self.drop(x)
        x = self.fc2(x)
        x = self.drop(x)
        return x


def masked_fill(x, mask, value):
    y = paddle.full(x.shape, value, x.dtype)
    return paddle.where(mask, y, x)


def pading_for_not_divisible(pixel_values,
                             height,
                             width,
                             patch_size,
                             format="BCHW",
                             function="split"):
    if isinstance(patch_size, int):
        patch_size = (patch_size, patch_size)
    if function == "split":
        pading_width = patch_size[1] - width % patch_size[1]
        pading_height = patch_size[0] - height % patch_size[0]
    elif function == "merge":
        pading_width = width % 2
        pading_height = height % 2
    if format == "BCHW":
        pad_index = (0, 0, 0, 0, 0, pading_height, 0, pading_width)
    elif format == "BHWC":
        pad_index = (0, 0, 0, pading_height, 0, pading_width, 0, 0)
    else:
        assert ("vaild format")

    return F.pad(pixel_values, pad_index), pad_index


def window_partition(x, window_size):
    """
    Args:
        x: (B, H, W, C)
        window_size (int): window size

    Returns:
        windows: (num_windows*B, window_size, window_size, C)
    """
    B, H, W, C = x.shape
    x = x.reshape(
        [B, H // window_size, window_size, W // window_size, window_size, C])
    windows = x.transpose(perm=[0, 1, 3, 2, 4, 5]).reshape(
        [-1, window_size, window_size, C])
    return windows


def pad_patch(x, window_size):
    """
    Args:
        x: (B, H, W, C)
        window_size (int): window size

    Returns:
        windows: (num_windows*B, window_size, window_size, C)
    """
    B, H, W, C = x.shape
    x = x.reshape(
        [B, H // window_size, window_size, W // window_size, window_size, C])
    windows = x.transpose(perm=[0, 1, 3, 2, 4, 5]).reshape(
        [-1, window_size, window_size, C])
    return windows


def window_reverse(windows, window_size, H, W):
    """
    Args:
        windows: (num_windows*B, window_size, window_size, C)
        window_size (int): Window size
        H (int): Height of image
        W (int): Width of image

    Returns:
        x: (B, H, W, C)
    """
    C = windows.shape[-1]
    B = int(windows.shape[0] / (H * W / window_size / window_size))
    x = windows.reshape(
        [-1, H // window_size, W // window_size, window_size, window_size, C])
    x = x.transpose(perm=[0, 1, 3, 2, 4, 5]).reshape([-1, H, W, C])
    return x


class WindowAttention(nn.Layer):
    r""" Window based multi-head self attention (W-MSA) module with relative position bias.
    It supports both of shifted and non-shifted window.

    Args:
        dim (int): Number of input channels.
        window_size (tuple[int]): The height and width of the window.
        num_heads (int): Number of attention heads.
        qkv_bias (bool, optional):  If True, add a learnable bias to query, key, value. Default: True
        attn_drop (float, optional): Dropout ratio of attention weight. Default: 0.0
        proj_drop (float, optional): Dropout ratio of output. Default: 0.0
        pretrained_window_size (tuple[int]): The height and width of the window in pre-training.
    """

    def __init__(self,
                 dim,
                 window_size,
                 num_heads,
                 qkv_bias=True,
                 attn_drop=0.,
                 proj_drop=0.,
                 pretrained_window_size=[0, 0]):

        super().__init__()
        self.dim = dim
        self.window_size = window_size  # Wh, Ww
        self.pretrained_window_size = pretrained_window_size
        self.num_heads = num_heads

        self.logit_scale = self.create_parameter(
            [num_heads, 1, 1],
            dtype='float32',
            default_initializer=Constant(math.log(10.)))

        # mlp to generate continuous relative position bias
        self.cpb_mlp = nn.Sequential(
            nn.Linear(
                2, 512, bias_attr=True),
            nn.ReLU(),
            nn.Linear(
                512, num_heads, bias_attr=False))

        # get relative_coords_table
        relative_coords_h = paddle.arange(
            -(self.window_size[0] - 1), self.window_size[0], dtype='float32')
        relative_coords_w = paddle.arange(
            -(self.window_size[1] - 1), self.window_size[1], dtype='float32')
        relative_coords_table = paddle.stack(
            paddle.meshgrid([relative_coords_h, relative_coords_w])).transpose(
                perm=[1, 2, 0]).unsqueeze(0)  # 1, 2*Wh-1, 2*Ww-1, 2
        if pretrained_window_size[0] > 0:
            relative_coords_table[:, :, :, 0] /= (
                pretrained_window_size[0] - 1)
            relative_coords_table[:, :, :, 1] /= (
                pretrained_window_size[1] - 1)
        else:
            relative_coords_table[:, :, :, 0] /= (self.window_size[0] - 1)
            relative_coords_table[:, :, :, 1] /= (self.window_size[1] - 1)
        relative_coords_table *= 8  # normalize to -8, 8
        relative_coords_table = paddle.sign(
            relative_coords_table) * paddle.log2(
                paddle.abs(relative_coords_table) + 1.0) / np.log2(8)

        self.register_buffer("relative_coords_table", relative_coords_table)

        # get pair-wise relative position index for each token inside the window
        coords_h = paddle.arange(self.window_size[0])
        coords_w = paddle.arange(self.window_size[1])
        coords = paddle.stack(paddle.meshgrid(
            [coords_h, coords_w]))  # 2, Wh, Ww
        coords_flatten = paddle.flatten(coords, 1)  # 2, Wh*Ww
        relative_coords = coords_flatten[:, :,
                                         None] - coords_flatten[:,
                                                                None, :]  # 2, Wh*Ww, Wh*Ww
        relative_coords = relative_coords.transpose(
            perm=[1, 2, 0])  # Wh*Ww, Wh*Ww, 2
        relative_coords[:, :, 0] += self.window_size[
            0] - 1  # shift to start from 0
        relative_coords[:, :, 1] += self.window_size[1] - 1
        relative_coords[:, :, 0] *= 2 * self.window_size[1] - 1
        relative_position_index = relative_coords.sum(-1)  # Wh*Ww, Wh*Ww
        self.register_buffer("relative_position_index",
                             relative_position_index)

        self.qkv = nn.Linear(dim, dim * 3, bias_attr=False)
        if qkv_bias:
            self.q_bias = self.create_parameter(
                [dim], dtype='float32', default_initializer=zeros_)
            self.v_bias = self.create_parameter(
                [dim], dtype='float32', default_initializer=zeros_)
        else:
            self.q_bias = None
            self.v_bias = None
        self.attn_drop = nn.Dropout(attn_drop)
        self.proj = nn.Linear(dim, dim)
        self.proj_drop = nn.Dropout(proj_drop)
        self.softmax = nn.Softmax(axis=-1)

    def forward(self, x, mask=None):
        """
        Args:
            x: input features with shape of (num_windows*B, N, C)
            mask: (0/-inf) mask with shape of (num_windows, Wh*Ww, Wh*Ww) or None
        """
        B_, N, C = x.shape
        qkv_bias = None
        if self.q_bias is not None:
            qkv_bias = paddle.concat(
                x=[self.q_bias, paddle.zeros_like(self.v_bias), self.v_bias])
        qkv = F.linear(x=x, weight=self.qkv.weight, bias=qkv_bias)
        qkv = qkv.reshape(shape=[
            B_, N, 3, self.num_heads, qkv.shape[-1] // (3 * self.num_heads)
        ]).transpose(perm=[2, 0, 3, 1, 4])
        q, k, v = qkv[0], qkv[1], qkv[
            2]  # make paddlescript happy (cannot use tensor as tuple)

        # cosine attention
        attn = (F.normalize(
            q, axis=-1) @F.normalize(
                k, axis=-1).transpose(perm=[0, 1, 3, 2]))
        logit_scale = paddle.clip(
            self.logit_scale, max=math.log(1. / 0.01)).exp()
        attn = attn * logit_scale

        relative_position_bias_table = self.cpb_mlp(
            self.relative_coords_table).reshape([-1, self.num_heads])
        relative_position_bias = relative_position_bias_table[
            self.relative_position_index.reshape([-1])].reshape([
                self.window_size[0] * self.window_size[1],
                self.window_size[0] * self.window_size[1], -1
            ])  # Wh*Ww,Wh*Ww,nH
        relative_position_bias = relative_position_bias.transpose(
            perm=[2, 0, 1])  # nH, Wh*Ww, Wh*Ww
        relative_position_bias = 16 * F.sigmoid(relative_position_bias)
        attn = attn + relative_position_bias.unsqueeze(0)

        if mask is not None:
            nW = mask.shape[0]
            attn = attn.reshape([B_ // nW, nW, self.num_heads, N, N
                                 ]) + mask.unsqueeze(1).unsqueeze(0)
            attn = attn.reshape([-1, self.num_heads, N, N])
            attn = self.softmax(attn)
        else:
            attn = self.softmax(attn)

        attn = self.attn_drop(attn)

        x = (attn @v).transpose(perm=[0, 2, 1, 3]).reshape(shape=[B_, N, C])
        x = self.proj(x)
        x = self.proj_drop(x)
        return x

    def extra_repr(self):
        return f'dim={self.dim}, window_size={self.window_size}, ' \
               f'pretrained_window_size={self.pretrained_window_size}, num_heads={self.num_heads}'

    def flops(self, N):
        # calculate flops for 1 window with token length of N
        flops = 0
        flops += N * self.dim * 3 * self.dim
        flops += self.num_heads * N * (self.dim // self.num_heads) * N
        flops += self.num_heads * N * N * (self.dim // self.num_heads)
        flops += N * self.dim * self.dim
        return flops


class SwinTransformerBlock(nn.Layer):
    r""" Swin Transformer Block.

    Args:
        dim (int): Number of input channels.
        input_resolution (tuple[int]): Input resulotion.
        num_heads (int): Number of attention heads.
        window_size (int): Window size.
        shift_size (int): Shift size for SW-MSA.
        mlp_ratio (float): Ratio of mlp hidden dim to embedding dim.
        qkv_bias (bool, optional): If True, add a learnable bias to query, key, value. Default: True
        drop (float, optional): Dropout rate. Default: 0.0
        attn_drop (float, optional): Attention dropout rate. Default: 0.0
        drop_path (float, optional): Stochastic depth rate. Default: 0.0
        act_layer (nn.Module, optional): Activation layer. Default: nn.GELU
        norm_layer (nn.Module, optional): Normalization layer.  Default: nn.LayerNorm
        pretrained_window_size (int): Window size in pre-training.
    """

    def __init__(self,
                 dim,
                 input_resolution,
                 num_heads,
                 window_size=8,
                 shift_size=0,
                 mlp_ratio=4.,
                 qkv_bias=True,
                 drop=0.,
                 attn_drop=0.,
                 drop_path=0.,
                 act_layer=nn.GELU,
                 norm_layer=nn.LayerNorm,
                 pretrained_window_size=0):
        super().__init__()
        self.dim = dim
        self.input_resolution = input_resolution
        self.num_heads = num_heads
        self.window_size = window_size
        self.shift_size = shift_size
        self.mlp_ratio = mlp_ratio
        if min(self.input_resolution) <= self.window_size:
            # if window size is larger than input resolution, we don't partition windows
            self.shift_size = 0
            self.window_size = min(self.input_resolution)
        assert 0 <= self.shift_size < self.window_size, "shift_size must in 0-window_size"

        self.norm1 = norm_layer(dim)
        self.attn = WindowAttention(
            dim,
            window_size=to_2tuple(self.window_size),
            num_heads=num_heads,
            qkv_bias=qkv_bias,
            attn_drop=attn_drop,
            proj_drop=drop,
            pretrained_window_size=to_2tuple(pretrained_window_size))

        self.drop_path = DropPath(
            drop_path) if drop_path > 0. else nn.Identity()
        self.norm2 = norm_layer(dim)
        mlp_hidden_dim = int(dim * mlp_ratio)
        self.mlp = Mlp(in_features=dim,
                       hidden_features=mlp_hidden_dim,
                       act_layer=act_layer,
                       drop=drop)
        """
        if self.shift_size > 0:
            # calculate attention mask for SW-MSA
            H, W = self.input_resolution
            img_mask = paddle.zeros([1, H, W, 1])  # 1 H W 1
            h_slices = (slice(0, -self.window_size),
                        slice(-self.window_size, -self.shift_size),
                        slice(-self.shift_size, None))
            w_slices = (slice(0, -self.window_size),
                        slice(-self.window_size, -self.shift_size),
                        slice(-self.shift_size, None))
            cnt = 0
            for h in h_slices:
                for w in w_slices:
                    img_mask[:, h, w, :] = cnt
                    cnt += 1

            mask_windows = window_partition(
                img_mask, self.window_size)  # nW, window_size, window_size, 1
            mask_windows = mask_windows.reshape(
                shape=[-1, self.window_size * self.window_size])
            attn_mask = mask_windows.unsqueeze(1) - mask_windows.unsqueeze(2)
            attn_mask = masked_fill(attn_mask, attn_mask != 0, float(-100.0))
            attn_mask = masked_fill(attn_mask, attn_mask == 0, float(0.0))
        else:
        """
        H, W = self.input_resolution
        attn_mask = paddle.zeros([1, H, W, 1])

        self.register_buffer("attn_mask", attn_mask)

<<<<<<< HEAD
    def maybe_pad(self, hidden_states, height, width):
        pad_right = (
            self.window_size - width % self.window_size) % self.window_size
        pad_bottom = (
            self.window_size - height % self.window_size) % self.window_size
        pad_values = (0, 0, 0, pad_right, 0, pad_bottom, 0, 0)
        hidden_states = nn.functional.pad(hidden_states, pad_values)
        return hidden_states, pad_values

=======
>>>>>>> 61f748de
    def get_attn_mask(self, height, width, dtype):
        if self.shift_size > 0:
            # calculate attention mask for shifted window multihead self attention
            img_mask = paddle.zeros((1, height, width, 1), dtype=dtype)
            height_slices = (
                slice(0, -self.window_size),
                slice(-self.window_size, -self.shift_size),
                slice(-self.shift_size, None), )
            width_slices = (
                slice(0, -self.window_size),
                slice(-self.window_size, -self.shift_size),
                slice(-self.shift_size, None), )
            count = 0
            for height_slice in height_slices:
                for width_slice in width_slices:
                    img_mask[:, height_slice, width_slice, :] = count
                    count += 1

            mask_windows = window_partition(img_mask, self.window_size)
            mask_windows = mask_windows.reshape(
                (-1, self.window_size * self.window_size))
            attn_mask = mask_windows.unsqueeze(1) - mask_windows.unsqueeze(2)
            attn_mask = masked_fill(attn_mask, attn_mask != 0, float(-100.0))
            attn_mask = masked_fill(attn_mask, attn_mask == 0, float(0.0))
        else:
            attn_mask = None
        return attn_mask
<<<<<<< HEAD

    def forward(self, x):

        H, W = self.input_resolution

=======

    def forward(self, x, input_dimensions):

        H, W = input_dimensions

>>>>>>> 61f748de
        #token format
        B, L, C = x.shape
        shortcut = x

        x = x.reshape([B, H, W, C])
        #feature format

<<<<<<< HEAD
        x, pad_values = self.maybe_pad(x, H, W)
=======
        x, pad_values = pading_for_not_divisible(x, H, W, self.window_size,
                                                 "BHWC")
>>>>>>> 61f748de
        _, height_pad, width_pad, _ = x.shape

        # cyclic shift
        if self.shift_size > 0:
            shifted_x = paddle.roll(
                x, shifts=(-self.shift_size, -self.shift_size), axis=(1, 2))
        else:
            shifted_x = x

        # partition windows
        x_windows = window_partition(
            shifted_x, self.window_size)  # nW*B, window_size, window_size, C
        x_windows = x_windows.reshape(
            [-1, self.window_size * self.window_size,
             C])  # nW*B, window_size*window_size, C

        # W-MSA/SW-MSA
        attn_mask = self.get_attn_mask(height_pad, width_pad, x.dtype)
        attn_windows = self.attn(
            x_windows, mask=attn_mask)  # nW*B, window_size*window_size, C

        # merge windows
        attn_windows = attn_windows.reshape(
            [-1, self.window_size, self.window_size, C])
        shifted_x = window_reverse(attn_windows, self.window_size, height_pad,
                                   width_pad)  # B H' W' C

        # reverse cyclic shift
        if self.shift_size > 0:
            x = paddle.roll(
                shifted_x,
                shifts=(self.shift_size, self.shift_size),
                axis=(1, 2))
        else:
            x = shifted_x

        was_padded = pad_values[3] > 0 or pad_values[5] > 0
        if was_padded:
            x = x[:, :H, :W, :]

        x = x.reshape([B, H * W, C])
        x = shortcut + self.drop_path(self.norm1(x))

        # FFN
        x = x + self.drop_path(self.norm2(self.mlp(x)))
        return x

    def extra_repr(self):
        return f"dim={self.dim}, input_resolution={self.input_resolution}, num_heads={self.num_heads}, " \
               f"window_size={self.window_size}, shift_size={self.shift_size}, mlp_ratio={self.mlp_ratio}"

    def flops(self):
        flops = 0
        H, W = self.input_resolution
        # norm1
        flops += self.dim * H * W
        # W-MSA/SW-MSA
        nW = H * W / self.window_size / self.window_size
        flops += nW * self.attn.flops(self.window_size * self.window_size)
        # mlp
        flops += 2 * H * W * self.dim * self.dim * self.mlp_ratio
        # norm2
        flops += self.dim * H * W
        return flops


class PatchMerging(nn.Layer):
    r""" Patch Merging Layer.

    Args:
        input_resolution (tuple[int]): Resolution of input feature.
        dim (int): Number of input channels.
        norm_layer (nn.Module, optional): Normalization layer.  Default: nn.LayerNorm
    """

    def __init__(self, input_resolution, dim, norm_layer=nn.LayerNorm):
        super().__init__()
        self.input_resolution = input_resolution
        self.dim = dim
        self.reduction = nn.Linear(4 * dim, 2 * dim, bias_attr=False)
        self.norm = norm_layer(2 * dim)

<<<<<<< HEAD
    def maybe_pad(self, input_feature, height, width):
        should_pad = (height % 2 == 1) or (width % 2 == 1)
        if should_pad:
            pad_values = (0, 0, 0, 0, 0, width % 2, 0, height % 2)
            input_feature = nn.functional.pad(input_feature, pad_values)

        return input_feature

    def forward(self, x):
=======
    def forward(self, x, input_dimensions):
>>>>>>> 61f748de
        """
        x: B, H*W, C
        """
        H, W = input_dimensions
        B, L, C = x.shape

        x = x.reshape((B, H, W, C))
<<<<<<< HEAD
        x = self.maybe_pad(x, H, W)
=======
        x, _ = pading_for_not_divisible(x, H, W, 2, "BHWC", function="merge")
>>>>>>> 61f748de

        # [batch_size, height/2, width/2, num_channels]
        input_feature_0 = x[:, 0::2, 0::2, :]
        # [batch_size, height/2, width/2, num_channels]
        input_feature_1 = x[:, 1::2, 0::2, :]
        # [batch_size, height/2, width/2, num_channels]
        input_feature_2 = x[:, 0::2, 1::2, :]
        # [batch_size, height/2, width/2, num_channels]
        input_feature_3 = x[:, 1::2, 1::2, :]

        # [batch_size, height/2 * width/2, 4*num_channels]
        input_feature = paddle.concat([
            input_feature_0, input_feature_1, input_feature_2, input_feature_3
        ], -1)
        input_feature = input_feature.reshape(
            (B, -1, 4 * C))  # [batch_size, height/2 * width/2, 4*C]
        x = self.reduction(input_feature)
        x = self.norm(x)
        return x

    def extra_repr(self):
        return f"input_resolution={self.input_resolution}, dim={self.dim}"

    def flops(self):
        H, W = self.input_resolution
        flops = (H // 2) * (W // 2) * 4 * self.dim * 2 * self.dim
        flops += H * W * self.dim // 2
        return flops


class BasicLayer(nn.Layer):
    """ A basic Swin Transformer layer for one stage.

    Args:
        dim (int): Number of input channels.
        input_resolution (tuple[int]): Input resolution.
        depth (int): Number of blocks.
        num_heads (int): Number of attention heads.
        window_size (int): Local window size.
        mlp_ratio (float): Ratio of mlp hidden dim to embedding dim.
        qkv_bias (bool, optional): If True, add a learnable bias to query, key, value. Default: True
        drop (float, optional): Dropout rate. Default: 0.0
        attn_drop (float, optional): Attention dropout rate. Default: 0.0
        drop_path (float | tuple[float], optional): Stochastic depth rate. Default: 0.0
        norm_layer (nn.Module, optional): Normalization layer. Default: nn.LayerNorm
        downsample (nn.Module | None, optional): Downsample layer at the end of the layer. Default: None
        pretrained_window_size (int): Local window size in pre-training.
    """

    def __init__(self,
                 dim,
                 input_resolution,
                 depth,
                 num_heads,
                 window_size,
                 mlp_ratio=4.,
                 qkv_bias=True,
                 drop=0.,
                 attn_drop=0.,
                 drop_path=0.,
                 norm_layer=nn.LayerNorm,
                 downsample=None,
                 pretrained_window_size=0):

        super().__init__()
        self.dim = dim
        self.input_resolution = input_resolution
        self.depth = depth

        # build blocks
        self.blocks = nn.LayerList([
            SwinTransformerBlock(
                dim=dim,
                input_resolution=input_resolution,
                num_heads=num_heads,
                window_size=window_size,
                shift_size=0 if (i % 2 == 0) else window_size // 2,
                mlp_ratio=mlp_ratio,
                qkv_bias=qkv_bias,
                drop=drop,
                attn_drop=attn_drop,
                drop_path=drop_path[i]
                if isinstance(drop_path, list) else drop_path,
                norm_layer=norm_layer,
                pretrained_window_size=pretrained_window_size)
            for i in range(depth)
        ])

        # patch merging layer
        if downsample is not None:
            self.downsample = downsample(
                input_resolution, dim=dim, norm_layer=norm_layer)
        else:
            self.downsample = None

    def forward(self, x, input_dimensions):
        H, W = input_dimensions
        for blk in self.blocks:
            x = blk(x, input_dimensions)
        if self.downsample is not None:
            H, W = (H + 1) // 2, (W + 1) // 2
            x = self.downsample(x, input_dimensions)

        return x, (H, W)

    def extra_repr(self):
        return f"dim={self.dim}, input_resolution={self.input_resolution}, depth={self.depth}"

    def flops(self):
        flops = 0
        for blk in self.blocks:
            flops += blk.flops()
        if self.downsample is not None:
            flops += self.downsample.flops()
        return flops


class PatchEmbed(nn.Layer):
    r""" Image to Patch Embedding

    Args:
        img_size (int): Image size.  Default: 256.
        patch_size (int): Patch token size. Default: 4.
        in_chans (int): Number of input image channels. Default: 3.
        embed_dim (int): Number of linear projection output channels. Default: 96.
        norm_layer (nn.Module, optional): Normalization layer. Default: None
    """

    def __init__(self,
                 img_size=256,
                 patch_size=4,
                 in_chans=3,
                 embed_dim=96,
                 norm_layer=None):
        super().__init__()
        img_size = to_2tuple(img_size)
        patch_size = to_2tuple(patch_size)
        patches_resolution = [
            img_size[0] // patch_size[0], img_size[1] // patch_size[1]
        ]
        self.img_size = img_size
        self.patch_size = patch_size
        self.patches_resolution = patches_resolution
        self.num_patches = patches_resolution[0] * patches_resolution[1]

        self.in_chans = in_chans
        self.embed_dim = embed_dim

        self.proj = nn.Conv2D(
            in_chans, embed_dim, kernel_size=patch_size, stride=patch_size)
        if norm_layer is not None:
            self.norm = norm_layer(embed_dim)
        else:
            self.norm = None

    def maybe_pad(self, pixel_values, height, width):
        if width % self.patch_size[1] != 0:
            pad_values = (0, 0, 0, 0, 0, 0, 0,
                          self.patch_size[1] - width % self.patch_size[1])
            pixel_values = nn.functional.pad(pixel_values, pad_values)
        if height % self.patch_size[0] != 0:
            pad_values = (
                0,
                0,
                0,
                0,
                0,
                self.patch_size[0] - height % self.patch_size[0],
                0,
                0, )
            pixel_values = nn.functional.pad(pixel_values, pad_values)
        return pixel_values

    def forward(self, x):
        B, C, H, W = x.shape

<<<<<<< HEAD
        x = self.maybe_pad(x, H, W)
        x = self.proj(x).flatten(2).transpose([0, 2, 1])  # B Ph*Pw C
=======
        x, _ = pading_for_not_divisible(x, H, W, self.patch_size, "BCHW")
        x = self.proj(x)
        _, _, height, width = x.shape
        output_dimensions = (height, width)
        x = x.flatten(2).transpose([0, 2, 1])  # B Ph*Pw C
>>>>>>> 61f748de
        if self.norm is not None:
            x = self.norm(x)
        return x, output_dimensions

    def flops(self):
        Ho, Wo = self.patches_resolution
        flops = Ho * Wo * self.embed_dim * self.in_chans * (
            self.patch_size[0] * self.patch_size[1])
        if self.norm is not None:
            flops += Ho * Wo * self.embed_dim
        return flops


class SwinTransformerV2(nn.Layer):
    r""" Swin TransformerV2
        A PaddlePaddle impl of : `Swin Transformer V2: Scaling Up Capacity and Resolution`  -
          https://arxiv.org/abs/2111.09883

    Args:
        img_size (int | tuple(int)): Input image size. Default 256
        patch_size (int | tuple(int)): Patch size. Default: 4
        in_chans (int): Number of input image channels. Default: 3
        class_num (int): Number of classes for classification head. Default: 1000
        embed_dim (int): Patch embedding dimension. Default: 96
        depths (tuple(int)): Depth of each Swin Transformer layer.
        num_heads (tuple(int)): Number of attention heads in different layers.
        window_size (int): Window size. Default: 7
        mlp_ratio (float): Ratio of mlp hidden dim to embedding dim. Default: 4
        qkv_bias (bool): If True, add a learnable bias to query, key, value. Default: True
        drop_rate (float): Dropout rate. Default: 0
        attn_drop_rate (float): Attention dropout rate. Default: 0
        drop_path_rate (float): Stochastic depth rate. Default: 0.1
        norm_layer (nn.Layer): Normalization layer. Default: nn.LayerNorm.
        ape (bool): If True, add absolute position embedding to the patch embedding. Default: False
        patch_norm (bool): If True, add normalization after patch embedding. Default: True
        pretrained_window_sizes (tuple(int)): Pretrained window sizes of each layer.
    """

    def __init__(self,
                 img_size=256,
                 patch_size=4,
                 in_chans=3,
                 class_num=1000,
                 embed_dim=96,
                 depths=[2, 2, 6, 2],
                 num_heads=[3, 6, 12, 24],
                 window_size=7,
                 mlp_ratio=4.,
                 qkv_bias=True,
                 drop_rate=0.,
                 attn_drop_rate=0.,
                 drop_path_rate=0.1,
                 norm_layer=nn.LayerNorm,
                 ape=False,
                 patch_norm=True,
                 pretrained_window_sizes=[0, 0, 0, 0],
                 **kwargs):
        super().__init__()

        self.class_num = class_num
        self.num_layers = len(depths)
        self.embed_dim = embed_dim
        self.ape = ape
        self.img_size = img_size
        self.patch_norm = patch_norm
        self.num_features = int(embed_dim * 2**(self.num_layers - 1))
        self.mlp_ratio = mlp_ratio

        # split image into non-overlapping patches
        self.patch_embed = PatchEmbed(
            img_size=img_size,
            patch_size=patch_size,
            in_chans=in_chans,
            embed_dim=embed_dim,
            norm_layer=norm_layer if self.patch_norm else None)
        num_patches = self.patch_embed.num_patches
        patches_resolution = self.patch_embed.patches_resolution
        self.patches_resolution = patches_resolution

        # absolute position embedding
        if self.ape:
            self.absolute_pos_embed = self.create_parameter(
                shape=(1, num_patches, embed_dim), default_initializer=zeros_)
            trunc_normal_(self.absolute_pos_embed)

        self.pos_drop = nn.Dropout(p=drop_rate)

        # stochastic depth
        dpr = [
            x.item() for x in paddle.linspace(0, drop_path_rate, sum(depths))
        ]  # stochastic depth decay rule

        # build layers
        self.layers = nn.LayerList()
        for i_layer in range(self.num_layers):
            layer = BasicLayer(
                dim=int(embed_dim * 2**i_layer),
                input_resolution=(patches_resolution[0] // (2**i_layer),
                                  patches_resolution[1] // (2**i_layer)),
                depth=depths[i_layer],
                num_heads=num_heads[i_layer],
                window_size=window_size,
                mlp_ratio=self.mlp_ratio,
                qkv_bias=qkv_bias,
                drop=drop_rate,
                attn_drop=attn_drop_rate,
                drop_path=dpr[sum(depths[:i_layer]):sum(depths[:i_layer + 1])],
                norm_layer=norm_layer,
                downsample=PatchMerging
                if (i_layer < self.num_layers - 1) else None,
                pretrained_window_size=pretrained_window_sizes[i_layer])
            self.layers.append(layer)

        self.norm = norm_layer(self.num_features)
        self.avgpool = nn.AdaptiveAvgPool1D(1)
        self.head = nn.Linear(self.num_features,
                              class_num) if class_num > 0 else nn.Identity()

        self.apply(self._init_weights)

    def _init_weights(self, m):
        if isinstance(m, nn.Linear):
            trunc_normal_(m.weight)
            if isinstance(m, nn.Linear) and m.bias is not None:
                zeros_(m.bias)
        elif isinstance(m, nn.LayerNorm):
            zeros_(m.bias)
            ones_(m.weight)

    def forward_features(self, x):
        x, output_dimensions = self.patch_embed(x)
        if self.ape:
            x = x + self.absolute_pos_embed
        x = self.pos_drop(x)

        for layer in self.layers:
            x, output_dimensions = layer(x, input_dimensions=output_dimensions)

        x = self.norm(x)  # B L C
        x = self.avgpool(x.transpose([0, 2, 1]))  # B C 1
        x = paddle.flatten(x, 1)
        return x

    def forward(self, x):
        x = self.forward_features(x)
        x = self.head(x)
        return x

    def flops(self):
        flops = 0
        flops += self.patch_embed.flops()
        for i, layer in enumerate(self.layers):
            flops += layer.flops()
        flops += self.num_features * self.patches_resolution[
            0] * self.patches_resolution[1] // (2**self.num_layers)
        flops += self.num_features * self.class_num
        return flops


def _load_pretrained(pretrained,
                     model,
                     model_url,
                     use_ssld=False,
                     use_imagenet22k_pretrained=False,
                     use_imagenet22kto1k_pretrained=False):
    if pretrained is False:
        pass
    elif pretrained is True:
        load_dygraph_pretrain(
            model,
            model_url,
            use_ssld=use_ssld,
            use_imagenet22k_pretrained=use_imagenet22k_pretrained,
            use_imagenet22kto1k_pretrained=use_imagenet22kto1k_pretrained)
    elif isinstance(pretrained, str):
        load_dygraph_pretrain(model, pretrained, **kwargs)
    else:
        raise RuntimeError(
            "pretrained type is not available. Please use `string` or `boolean` type."
        )


def SwinTransformerV2_tiny_patch4_window8_256(pretrained=False,
                                              use_ssld=False,
                                              **kwargs):
    model = SwinTransformerV2(
        img_size=256,
        embed_dim=96,
        depths=[2, 2, 6, 2],
        num_heads=[3, 6, 12, 24],
        window_size=8,
        drop_path_rate=0.2,
        **kwargs)
    _load_pretrained(
        pretrained,
        model,
        MODEL_URLS["SwinTransformerV2_tiny_patch4_window8_256"],
        use_ssld=use_ssld)
    return model


def SwinTransformerV2_tiny_patch4_window16_256(pretrained=False,
                                               use_ssld=False,
                                               **kwargs):
    model = SwinTransformerV2(
        img_size=256,
        embed_dim=96,
        depths=[2, 2, 6, 2],
        num_heads=[3, 6, 12, 24],
        window_size=16,
        drop_path_rate=0.2,
        **kwargs)
    _load_pretrained(
        pretrained,
        model,
        MODEL_URLS["SwinTransformerV2_tiny_patch4_window16_256"],
        use_ssld=use_ssld)
    return model


def SwinTransformerV2_small_patch4_window8_256(pretrained=False,
                                               use_ssld=False,
                                               **kwargs):
    model = SwinTransformerV2(
        img_size=256,
        embed_dim=96,
        depths=[2, 2, 18, 2],
        num_heads=[3, 6, 12, 24],
        window_size=8,
        drop_path_rate=0.3,
        **kwargs)
    _load_pretrained(
        pretrained,
        model,
        MODEL_URLS["SwinTransformerV2_small_patch4_window8_256"],
        use_ssld=use_ssld)
    return model


def SwinTransformerV2_small_patch4_window16_256(pretrained=False,
                                                use_ssld=False,
                                                **kwargs):
    model = SwinTransformerV2(
        img_size=256,
        embed_dim=96,
        depths=[2, 2, 18, 2],
        num_heads=[3, 6, 12, 24],
        window_size=16,
        drop_path_rate=0.3,
        **kwargs)
    _load_pretrained(
        pretrained,
        model,
        MODEL_URLS["SwinTransformerV2_small_patch4_window16_256"],
        use_ssld=use_ssld)
    return model


def SwinTransformerV2_base_patch4_window8_256(pretrained=False,
                                              use_ssld=False,
                                              **kwargs):
    model = SwinTransformerV2(
        img_size=256,
        embed_dim=128,
        depths=[2, 2, 18, 2],
        num_heads=[4, 8, 16, 32],
        window_size=8,
        drop_path_rate=0.5,
        **kwargs)
    _load_pretrained(
        pretrained,
        model,
        MODEL_URLS["SwinTransformerV2_base_patch4_window8_256"],
        use_ssld=use_ssld)
    return model


def SwinTransformerV2_base_patch4_window16_256(
        pretrained=False,
        use_ssld=False,
        use_imagenet22k_pretrained=False,
        use_imagenet22kto1k_pretrained=False,
        **kwargs):
    model = SwinTransformerV2(
        img_size=256,
        embed_dim=128,
        depths=[2, 2, 18, 2],
        num_heads=[4, 8, 16, 32],
        window_size=16,
        drop_path_rate=0.5,  # if use imagenet22k or imagenet22kto1k, drop_path_rate=0.2
        **kwargs
    )  # if use imagenet22k, set pretrained_window_sizes=[12, 12, 12, 6]
    _load_pretrained(
        pretrained,
        model,
        MODEL_URLS["SwinTransformerV2_base_patch4_window16_256"],
        use_ssld=use_ssld,
        use_imagenet22k_pretrained=use_imagenet22k_pretrained,
        use_imagenet22kto1k_pretrained=use_imagenet22kto1k_pretrained)
    return model


def SwinTransformerV2_base_patch4_window24_384(
        pretrained=False,
        use_ssld=False,
        use_imagenet22k_pretrained=False,
        use_imagenet22kto1k_pretrained=True,
        **kwargs):
    model = SwinTransformerV2(
        img_size=384,
        embed_dim=128,
        depths=[2, 2, 18, 2],
        num_heads=[4, 8, 16, 32],
        window_size=24,
        drop_path_rate=0.2,
        pretrained_window_sizes=[12, 12, 12, 6],
        **kwargs)
    _load_pretrained(
        pretrained,
        model,
        MODEL_URLS["SwinTransformerV2_base_patch4_window24_384"],
        use_ssld=use_ssld,
        use_imagenet22k_pretrained=use_imagenet22k_pretrained,
        use_imagenet22kto1k_pretrained=use_imagenet22kto1k_pretrained)
    return model


def SwinTransformerV2_large_patch4_window16_256(
        pretrained=False,
        use_ssld=False,
        use_imagenet22k_pretrained=False,
        use_imagenet22kto1k_pretrained=True,
        **kwargs):
    model = SwinTransformerV2(
        img_size=256,
        embed_dim=192,
        depths=[2, 2, 18, 2],
        num_heads=[6, 12, 24, 48],
        window_size=16,
        drop_path_rate=0.2,
        pretrained_window_sizes=[12, 12, 12, 6],
        **kwargs)
    _load_pretrained(
        pretrained,
        model,
        MODEL_URLS["SwinTransformerV2_large_patch4_window16_256"],
        use_ssld=use_ssld,
        use_imagenet22k_pretrained=use_imagenet22k_pretrained,
        use_imagenet22kto1k_pretrained=use_imagenet22kto1k_pretrained)
    return model


def SwinTransformerV2_large_patch4_window24_384(
        pretrained=False,
        use_ssld=False,
        use_imagenet22k_pretrained=False,
        use_imagenet22kto1k_pretrained=True,
        **kwargs):
    model = SwinTransformerV2(
        img_size=384,
        embed_dim=192,
        depths=[2, 2, 18, 2],
        num_heads=[6, 12, 24, 48],
        window_size=24,
        drop_path_rate=0.2,
        pretrained_window_sizes=[12, 12, 12, 6],
        **kwargs)
    _load_pretrained(
        pretrained,
        model,
        MODEL_URLS["SwinTransformerV2_large_patch4_window24_384"],
        use_ssld=use_ssld,
        use_imagenet22k_pretrained=use_imagenet22k_pretrained,
        use_imagenet22kto1k_pretrained=use_imagenet22kto1k_pretrained)
    return model<|MERGE_RESOLUTION|>--- conflicted
+++ resolved
@@ -422,72 +422,14 @@
 
         self.register_buffer("attn_mask", attn_mask)
 
-<<<<<<< HEAD
-    def maybe_pad(self, hidden_states, height, width):
-        pad_right = (
-            self.window_size - width % self.window_size) % self.window_size
-        pad_bottom = (
-            self.window_size - height % self.window_size) % self.window_size
-        pad_values = (0, 0, 0, pad_right, 0, pad_bottom, 0, 0)
-        hidden_states = nn.functional.pad(hidden_states, pad_values)
-        return hidden_states, pad_values
-
-=======
->>>>>>> 61f748de
-    def get_attn_mask(self, height, width, dtype):
-        if self.shift_size > 0:
-            # calculate attention mask for shifted window multihead self attention
-            img_mask = paddle.zeros((1, height, width, 1), dtype=dtype)
-            height_slices = (
-                slice(0, -self.window_size),
-                slice(-self.window_size, -self.shift_size),
-                slice(-self.shift_size, None), )
-            width_slices = (
-                slice(0, -self.window_size),
-                slice(-self.window_size, -self.shift_size),
-                slice(-self.shift_size, None), )
-            count = 0
-            for height_slice in height_slices:
-                for width_slice in width_slices:
-                    img_mask[:, height_slice, width_slice, :] = count
-                    count += 1
-
-            mask_windows = window_partition(img_mask, self.window_size)
-            mask_windows = mask_windows.reshape(
-                (-1, self.window_size * self.window_size))
-            attn_mask = mask_windows.unsqueeze(1) - mask_windows.unsqueeze(2)
-            attn_mask = masked_fill(attn_mask, attn_mask != 0, float(-100.0))
-            attn_mask = masked_fill(attn_mask, attn_mask == 0, float(0.0))
-        else:
-            attn_mask = None
-        return attn_mask
-<<<<<<< HEAD
-
     def forward(self, x):
-
         H, W = self.input_resolution
-
-=======
-
-    def forward(self, x, input_dimensions):
-
-        H, W = input_dimensions
-
->>>>>>> 61f748de
-        #token format
         B, L, C = x.shape
+        assert L == H * W, "input feature has wrong size"
+
         shortcut = x
 
         x = x.reshape([B, H, W, C])
-        #feature format
-
-<<<<<<< HEAD
-        x, pad_values = self.maybe_pad(x, H, W)
-=======
-        x, pad_values = pading_for_not_divisible(x, H, W, self.window_size,
-                                                 "BHWC")
->>>>>>> 61f748de
-        _, height_pad, width_pad, _ = x.shape
 
         # cyclic shift
         if self.shift_size > 0:
@@ -569,48 +511,17 @@
         self.reduction = nn.Linear(4 * dim, 2 * dim, bias_attr=False)
         self.norm = norm_layer(2 * dim)
 
-<<<<<<< HEAD
-    def maybe_pad(self, input_feature, height, width):
-        should_pad = (height % 2 == 1) or (width % 2 == 1)
-        if should_pad:
-            pad_values = (0, 0, 0, 0, 0, width % 2, 0, height % 2)
-            input_feature = nn.functional.pad(input_feature, pad_values)
-
-        return input_feature
-
     def forward(self, x):
-=======
-    def forward(self, x, input_dimensions):
->>>>>>> 61f748de
         """
         x: B, H*W, C
         """
         H, W = input_dimensions
         B, L, C = x.shape
 
-        x = x.reshape((B, H, W, C))
-<<<<<<< HEAD
-        x = self.maybe_pad(x, H, W)
-=======
-        x, _ = pading_for_not_divisible(x, H, W, 2, "BHWC", function="merge")
->>>>>>> 61f748de
-
-        # [batch_size, height/2, width/2, num_channels]
-        input_feature_0 = x[:, 0::2, 0::2, :]
-        # [batch_size, height/2, width/2, num_channels]
-        input_feature_1 = x[:, 1::2, 0::2, :]
-        # [batch_size, height/2, width/2, num_channels]
-        input_feature_2 = x[:, 0::2, 1::2, :]
-        # [batch_size, height/2, width/2, num_channels]
-        input_feature_3 = x[:, 1::2, 1::2, :]
-
-        # [batch_size, height/2 * width/2, 4*num_channels]
-        input_feature = paddle.concat([
-            input_feature_0, input_feature_1, input_feature_2, input_feature_3
-        ], -1)
-        input_feature = input_feature.reshape(
-            (B, -1, 4 * C))  # [batch_size, height/2 * width/2, 4*C]
-        x = self.reduction(input_feature)
+        x = x.reshape([B, H // 2, 2, W // 2, 2, C])
+        x = x.transpose((0, 1, 3, 4, 2, 5))
+        x = x.reshape([B, H * W // 4, 4 * C])  # B H/2*W/2 4*C
+        x = self.reduction(x)
         x = self.norm(x)
         return x
 
@@ -769,17 +680,10 @@
 
     def forward(self, x):
         B, C, H, W = x.shape
-
-<<<<<<< HEAD
-        x = self.maybe_pad(x, H, W)
+        # FIXME look at relaxing size constraints
+        assert H == self.img_size[0] and W == self.img_size[1], \
+            f"Input image size ({H}*{W}) doesn't match model ({self.img_size[0]}*{self.img_size[1]})."
         x = self.proj(x).flatten(2).transpose([0, 2, 1])  # B Ph*Pw C
-=======
-        x, _ = pading_for_not_divisible(x, H, W, self.patch_size, "BCHW")
-        x = self.proj(x)
-        _, _, height, width = x.shape
-        output_dimensions = (height, width)
-        x = x.flatten(2).transpose([0, 2, 1])  # B Ph*Pw C
->>>>>>> 61f748de
         if self.norm is not None:
             x = self.norm(x)
         return x, output_dimensions
