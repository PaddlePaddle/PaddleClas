# Copyright (c) 2021 PaddlePaddle Authors. All Rights Reserved.
#
# Licensed under the Apache License, Version 2.0 (the "License");
# you may not use this file except in compliance with the License.
# You may obtain a copy of the License at
#
#     http://www.apache.org/licenses/LICENSE-2.0
#
# Unless required by applicable law or agreed to in writing, software
# distributed under the License is distributed on an "AS IS" BASIS,
# WITHOUT WARRANTIES OR CONDITIONS OF ANY KIND, either express or implied.
# See the License for the specific language governing permissions and
# limitations under the License.

from .arcmargin import ArcMargin
from .cosmargin import CosMargin
from .circlemargin import CircleMargin
from .fc import FC
from .vehicle_neck import VehicleNeck
from paddle.nn import Tanh
from .bnneck import BNNeck

__all__ = ['build_gear']


def build_gear(config):
    support_dict = [
<<<<<<< HEAD
        'ArcMargin', 'CosMargin', 'CircleMargin', 'FC', 'VehicleNeck', 'Tanh', "BNNeck"
=======
        'ArcMargin', 'CosMargin', 'CircleMargin', 'FC', 'VehicleNeck', 'Tanh',
        'BNNeck'
>>>>>>> daf7eea2
    ]
    module_name = config.pop('name')
    assert module_name in support_dict, Exception(
        'head only support {}'.format(support_dict))
    module_class = eval(module_name)(**config)
    return module_class<|MERGE_RESOLUTION|>--- conflicted
+++ resolved
@@ -25,12 +25,8 @@
 
 def build_gear(config):
     support_dict = [
-<<<<<<< HEAD
-        'ArcMargin', 'CosMargin', 'CircleMargin', 'FC', 'VehicleNeck', 'Tanh', "BNNeck"
-=======
         'ArcMargin', 'CosMargin', 'CircleMargin', 'FC', 'VehicleNeck', 'Tanh',
         'BNNeck'
->>>>>>> daf7eea2
     ]
     module_name = config.pop('name')
     assert module_name in support_dict, Exception(
