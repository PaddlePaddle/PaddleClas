# Copyright (c) 2021 PaddlePaddle Authors. All Rights Reserved.
#
# Licensed under the Apache License, Version 2.0 (the "License");
# you may not use this file except in compliance with the License.
# You may obtain a copy of the License at
#
#     http://www.apache.org/licenses/LICENSE-2.0
#
# Unless required by applicable law or agreed to in writing, software
# distributed under the License is distributed on an "AS IS" BASIS,
# WITHOUT WARRANTIES OR CONDITIONS OF ANY KIND, either express or implied.
# See the License for the specific language governing permissions and
# limitations under the License.

from __future__ import absolute_import
from __future__ import division

from collections import defaultdict

import numpy as np
import paddle.distributed as dist
from paddle.io import DistributedBatchSampler

from ppcls.utils import logger
import paddle.distributed as dist


class PKSampler(DistributedBatchSampler):
    """First, randomly sample P identities.
        Then for each identity randomly sample K instances.
        Therefore batch size equals to P * K, and the sampler called PKSampler.

    Args:
        dataset (Dataset): Dataset which contains list of (img_path, pid, camid))
        batch_size (int): batch size
        sample_per_id (int): number of instance(s) within an class
        shuffle (bool, optional): _description_. Defaults to True.
        id_list(list): list of (start_id, end_id, start_id, end_id) for set of ids to duplicated.
        ratio(list): list of (ratio1, ratio2..) the duplication number for ids in id_list.
        drop_last (bool, optional): whether to discard the data at the end. Defaults to True.
        sample_method (str, optional): sample method when generating prob_list. Defaults to "sample_avg_prob".
        total_epochs (int, optional): total epochs. Defaults to 0.
    """

    def __init__(self,
                 dataset,
                 batch_size,
                 sample_per_id,
                 shuffle=True,
                 drop_last=True,
                 id_list=None,
                 ratio=None,
                 sample_method="sample_avg_prob",
                 total_epochs=0):
        super().__init__(
            dataset, batch_size, shuffle=shuffle, drop_last=drop_last)
        assert batch_size % sample_per_id == 0, \
            f"PKSampler configs error, sample_per_id({sample_per_id}) must be a divisor of batch_size({batch_size})."
        assert hasattr(self.dataset,
                       "labels"), "Dataset must have labels attribute."
        self.sample_per_id = sample_per_id
        self.label_dict = defaultdict(list)
        self.sample_method = sample_method
        self.total_epochs = total_epochs
        for idx, label in enumerate(self.dataset.labels):
            self.label_dict[label].append(idx)
        self.label_list = list(self.label_dict)
        assert len(self.label_list) * self.sample_per_id >= self.batch_size, \
            f"batch size({self.batch_size}) should not be bigger than than #classes({len(self.label_list)})*sample_per_id({self.sample_per_id})"
        if self.sample_method == "id_avg_prob":
            self.prob_list = np.array([1 / len(self.label_list)] *
                                      len(self.label_list))
        elif self.sample_method == "sample_avg_prob":
            counter = []
            for label_i in self.label_list:
                counter.append(len(self.label_dict[label_i]))
            self.prob_list = np.array(counter) / sum(counter)
        else:
            logger.error(
                "PKSampler only support id_avg_prob and sample_avg_prob sample method, "
                "but receive {}.".format(self.sample_method))

        if id_list and ratio:
            assert len(id_list) % 2 == 0 and len(id_list) == len(ratio) * 2
            for i in range(len(self.prob_list)):
                for j in range(len(ratio)):
                    if i >= id_list[j * 2] and i <= id_list[j * 2 + 1]:
                        self.prob_list[i] = self.prob_list[i] * ratio[j]
                        break
            self.prob_list = self.prob_list / sum(self.prob_list)

        diff = np.abs(sum(self.prob_list) - 1)
        if diff > 0.00000001:
            self.prob_list[-1] = 1 - sum(self.prob_list[:-1])
            if self.prob_list[-1] > 1 or self.prob_list[-1] < 0:
                logger.error("PKSampler prob list error")
            else:
                logger.info(
                    "PKSampler: sum of prob list not equal to 1, diff is {}, change the last prob".
                    format(diff))

    def __iter__(self):
<<<<<<< HEAD
        # shuffing in distributed case
        if self.nranks > 1:
            self.rank = dist.get_rank()
            logger.info(f"PKsampler - self.rank = {self.rank}")
            np.random.RandomState(42 + self.rank).shuffle(self.label_list)
=======
        # shuffle manually, same as DistributedBatchSampler.__iter__
        if self.shuffle:
            rank = dist.get_rank()
            np.random.RandomState(rank * self.total_epochs +
                                  self.epoch).shuffle(self.label_list)
            self.epoch += 1
>>>>>>> 6cc6540c

        label_per_batch = self.batch_size // self.sample_per_id
        for _ in range(len(self)):
            batch_index = []
            batch_label_list = np.random.choice(
                self.label_list,
                size=label_per_batch,
                replace=False,
                p=self.prob_list)
            for label_i in batch_label_list:
                label_i_indexes = self.label_dict[label_i]
                if self.sample_per_id <= len(label_i_indexes):
                    batch_index.extend(
                        np.random.choice(
                            label_i_indexes,
                            size=self.sample_per_id,
                            replace=False))
                else:
                    batch_index.extend(
                        np.random.choice(
                            label_i_indexes,
                            size=self.sample_per_id,
                            replace=True))
            if not self.drop_last or len(batch_index) == self.batch_size:
                yield batch_index<|MERGE_RESOLUTION|>--- conflicted
+++ resolved
@@ -100,20 +100,12 @@
                     format(diff))
 
     def __iter__(self):
-<<<<<<< HEAD
-        # shuffing in distributed case
-        if self.nranks > 1:
-            self.rank = dist.get_rank()
-            logger.info(f"PKsampler - self.rank = {self.rank}")
-            np.random.RandomState(42 + self.rank).shuffle(self.label_list)
-=======
         # shuffle manually, same as DistributedBatchSampler.__iter__
         if self.shuffle:
             rank = dist.get_rank()
             np.random.RandomState(rank * self.total_epochs +
                                   self.epoch).shuffle(self.label_list)
             self.epoch += 1
->>>>>>> 6cc6540c
 
         label_per_batch = self.batch_size // self.sample_per_id
         for _ in range(len(self)):
