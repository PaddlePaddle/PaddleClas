--- conflicted
+++ resolved
@@ -18,21 +18,12 @@
 from typing import Any, Callable, Dict, List, Tuple, Union
 from collections import defaultdict
 
-<<<<<<< HEAD
 import cv2
 import numpy as np
-=======
->>>>>>> 6254229f
 import nvidia.dali.ops as ops
 import nvidia.dali.pipeline as pipeline
 import nvidia.dali.types as types
 import paddle
-<<<<<<< HEAD
-
-=======
-from typing import List
-from nvidia.dali.pipeline import Pipeline
->>>>>>> 6254229f
 from nvidia.dali.plugin.paddle import DALIGenericIterator
 import nvidia.dali.fn as fn
 
@@ -493,15 +484,10 @@
                                   file_root, file_list, dali_transforms, 0, 1,
                                   False, ext_src)
             #  sample_per_shard = len(pipelines[0])
-<<<<<<< HEAD
         pipe.build()
         pipelines = [pipe]
         return DALIImageNetIterator(
             pipelines, ["data", "label"], reader_name="Reader")
-=======
-        return DALIImageNetIterator(
-            pipelines, ['data', 'label'], reader_name='Reader')
->>>>>>> 6254229f
     else:
         assert sampler_name in ["DistributedBatchSampler"], \
             f"sampler_name({sampler_name}) must in [\"DistributedBatchSampler\"]"
@@ -518,7 +504,6 @@
                                   file_root, file_list, dali_transforms, 0, 1,
                                   False)
         pipe.build()
-<<<<<<< HEAD
         pipelines = [pipe]
         return DALIImageNetIterator(
             pipelines, ["data", "label"], reader_name="Reader")
@@ -778,8 +763,4 @@
             img_list * np.reshape(np.array([0.229, 0.224, 0.225]), [1, 1, 3]) +
             np.reshape(np.array([0.485, 0.456, 0.406]), [1, 1, 3])))
         img_list = (img_list * 255.0).clip(0, 255.0).astype("uint8")
-        cv2.imwrite(f"./pipeline_output_{iter_id}.jpg", img_list[:, :, ::-1])
-=======
-        return DALIImageNetIterator(
-            [pipe], ['data', 'label'], reader_name="Reader")
->>>>>>> 6254229f
+        cv2.imwrite(f"./pipeline_output_{iter_id}.jpg", img_list[:, :, ::-1])