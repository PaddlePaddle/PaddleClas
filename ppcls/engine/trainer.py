# Copyright (c) 2021 PaddlePaddle Authors. All Rights Reserved.
#
# Licensed under the Apache License, Version 2.0 (the "License");
# you may not use this file except in compliance with the License.
# You may obtain a copy of the License at
#
#     http://www.apache.org/licenses/LICENSE-2.0
#
# Unless required by applicable law or agreed to in writing, software
# distributed under the License is distributed on an "AS IS" BASIS,
# WITHOUT WARRANTIES OR CONDITIONS OF ANY KIND, either express or implied.
# See the License for the specific language governing permissions and
# limitations under the License.
from __future__ import absolute_import
from __future__ import division
from __future__ import print_function
import os
import sys
import numpy as np
__dir__ = os.path.dirname(os.path.abspath(__file__))
sys.path.append(os.path.abspath(os.path.join(__dir__, '../../')))

import time
import platform
import datetime
import argparse
import paddle
import paddle.nn as nn
import paddle.distributed as dist
from visualdl import LogWriter

from ppcls.utils.check import check_gpu
from ppcls.utils.misc import AverageMeter
from ppcls.utils import logger
from ppcls.utils.logger import init_logger
from ppcls.utils.config import print_config
from ppcls.data import build_dataloader
from ppcls.arch import build_model
from ppcls.arch import apply_to_static
from ppcls.loss import build_loss
from ppcls.metric import build_metrics
from ppcls.optimizer import build_optimizer
from ppcls.utils.save_load import load_dygraph_pretrain
from ppcls.utils.save_load import init_model
from ppcls.utils import save_load

from ppcls.data.utils.get_image_list import get_image_list
from ppcls.data.postprocess import build_postprocess
from ppcls.data import create_operators


class Trainer(object):
    def __init__(self, config, mode="train"):
        self.mode = mode
        self.config = config
        self.output_dir = self.config['Global']['output_dir']

        log_file = os.path.join(self.output_dir, self.config["Arch"]["name"],
                                f"{mode}.log")
        init_logger(name='root', log_file=log_file)
        print_config(config)
        # set device
        assert self.config["Global"]["device"] in ["cpu", "gpu", "xpu"]
        self.device = paddle.set_device(self.config["Global"]["device"])
        # set dist
        self.config["Global"][
            "distributed"] = paddle.distributed.get_world_size() != 1
        if self.config["Global"]["distributed"]:
            dist.init_parallel_env()

        if "Head" in self.config["Arch"]:
            self.is_rec = True
        else:
            self.is_rec = False

        self.model = build_model(self.config["Arch"])
        # set @to_static for benchmark, skip this by default.
        apply_to_static(self.config, self.model)

        if self.config["Global"]["pretrained_model"] is not None:
            load_dygraph_pretrain(self.model,
                                  self.config["Global"]["pretrained_model"])

        if self.config["Global"]["distributed"]:
            self.model = paddle.DataParallel(self.model)

        self.vdl_writer = None
        if self.config['Global']['use_visualdl'] and mode == "train":
            vdl_writer_path = os.path.join(self.output_dir, "vdl")
            if not os.path.exists(vdl_writer_path):
                os.makedirs(vdl_writer_path)
            self.vdl_writer = LogWriter(logdir=vdl_writer_path)
        logger.info('train with paddle {} and device {}'.format(
            paddle.__version__, self.device))
        # init members
        self.train_dataloader = None
        self.eval_dataloader = None
        self.gallery_dataloader = None
        self.query_dataloader = None
        self.eval_mode = self.config["Global"].get("eval_mode",
                                                   "classification")
        self.amp = True if "AMP" in self.config else False
        self.scale_loss = self.config["AMP"].get("scale_loss", 1.0)
        self.use_dynamic_loss_scaling = self.config["AMP"].get(
            "use_dynamic_loss_scaling", False)
        self.train_loss_func = None
        self.eval_loss_func = None
        self.train_metric_func = None
        self.eval_metric_func = None
        self.use_dali = self.config['Global'].get("use_dali", False)

    def train(self):
        # build train loss and metric info
        if self.train_loss_func is None:
            loss_info = self.config["Loss"]["Train"]
            self.train_loss_func = build_loss(loss_info)
        if self.train_metric_func is None:
            metric_config = self.config.get("Metric")
            if metric_config is not None:
                metric_config = metric_config.get("Train")
                if metric_config is not None:
                    self.train_metric_func = build_metrics(metric_config)

        if self.train_dataloader is None:
            self.train_dataloader = build_dataloader(
                self.config["DataLoader"], "Train", self.device, self.use_dali)

        step_each_epoch = len(self.train_dataloader)

        optimizer, lr_sch = build_optimizer(self.config["Optimizer"],
                                            self.config["Global"]["epochs"],
                                            step_each_epoch,
                                            self.model.parameters())

        print_batch_step = self.config['Global']['print_batch_step']
        save_interval = self.config["Global"]["save_interval"]

        best_metric = {
            "metric": 0.0,
            "epoch": 0,
        }
        # key: 
        # val: metrics list word
        output_info = dict()
        time_info = {
            "batch_cost": AverageMeter(
                "batch_cost", '.5f', postfix=" s,"),
            "reader_cost": AverageMeter(
                "reader_cost", ".5f", postfix=" s,"),
        }
        # global iter counter
        global_step = 0

        if self.config["Global"]["checkpoints"] is not None:
            metric_info = init_model(self.config["Global"], self.model,
                                     optimizer)
            if metric_info is not None:
                best_metric.update(metric_info)

        # for amp training
        if self.amp:
            scaler = paddle.amp.GradScaler(
                init_loss_scaling=self.scale_loss,
                use_dynamic_loss_scaling=self.use_dynamic_loss_scaling)

        tic = time.time()
        max_iter = len(self.train_dataloader) - 1 if platform.system(
        ) == "Windows" else len(self.train_dataloader)
        for epoch_id in range(best_metric["epoch"] + 1,
                              self.config["Global"]["epochs"] + 1):
            acc = 0.0
<<<<<<< HEAD
            train_dataloader = self.train_dataloader if self.use_dali else self.train_dataloader(
            )
            for iter_id, batch in enumerate(train_dataloader):
=======
            for iter_id, batch in enumerate(self.train_dataloader()):
                if iter_id >= max_iter:
                    break
>>>>>>> 4af9f510
                if iter_id == 5:
                    for key in time_info:
                        time_info[key].reset()
                time_info["reader_cost"].update(time.time() - tic)
                if self.use_dali:
                    batch = [
                        paddle.to_tensor(batch[0]['data']),
                        paddle.to_tensor(batch[0]['label'])
                    ]
                batch_size = batch[0].shape[0]
                batch[1] = batch[1].reshape([-1, 1]).astype("int64")

                global_step += 1
                # image input
                if self.amp:
                    with paddle.amp.auto_cast(custom_black_list={
                            "flatten_contiguous_range", "greater_than"
                    }):
                        out = self.forward(batch)
                        loss_dict = self.train_loss_func(out, batch[1])
                else:
                    out = self.forward(batch)
                    loss_dict = self.train_loss_func(out, batch[1])

                for key in loss_dict:
                    if not key in output_info:
                        output_info[key] = AverageMeter(key, '7.5f')
                    output_info[key].update(loss_dict[key].numpy()[0],
                                            batch_size)
                # calc metric
                if self.train_metric_func is not None:
                    metric_dict = self.train_metric_func(out, batch[-1])
                    for key in metric_dict:
                        if not key in output_info:
                            output_info[key] = AverageMeter(key, '7.5f')
                        output_info[key].update(metric_dict[key].numpy()[0],
                                                batch_size)

                # step opt and lr
                if self.amp:
                    scaled = scaler.scale(loss_dict["loss"])
                    scaled.backward()
                    scaler.minimize(optimizer, scaled)
                else:
                    loss_dict["loss"].backward()
                    optimizer.step()
                optimizer.clear_grad()
                lr_sch.step()

                time_info["batch_cost"].update(time.time() - tic)

                if iter_id % print_batch_step == 0:
                    lr_msg = "lr: {:.5f}".format(lr_sch.get_lr())
                    metric_msg = ", ".join([
                        "{}: {:.5f}".format(key, output_info[key].avg)
                        for key in output_info
                    ])
                    time_msg = "s, ".join([
                        "{}: {:.5f}".format(key, time_info[key].avg)
                        for key in time_info
                    ])

                    ips_msg = "ips: {:.5f} images/sec".format(
                        batch_size / time_info["batch_cost"].avg)
                    eta_sec = ((self.config["Global"]["epochs"] - epoch_id + 1
                                ) * len(self.train_dataloader) - iter_id
                               ) * time_info["batch_cost"].avg
                    eta_msg = "eta: {:s}".format(
                        str(datetime.timedelta(seconds=int(eta_sec))))
                    logger.info(
                        "[Train][Epoch {}/{}][Iter: {}/{}]{}, {}, {}, {}, {}".
                        format(epoch_id, self.config["Global"][
                            "epochs"], iter_id,
                               len(self.train_dataloader), lr_msg, metric_msg,
                               time_msg, ips_msg, eta_msg))

                    logger.scaler(
                        name="lr",
                        value=lr_sch.get_lr(),
                        step=global_step,
                        writer=self.vdl_writer)
                    for key in output_info:
                        logger.scaler(
                            name="train_{}".format(key),
                            value=output_info[key].avg,
                            step=global_step,
                            writer=self.vdl_writer)
                tic = time.time()
            if self.use_dali:
                self.train_dataloader.reset()
            metric_msg = ", ".join([
                "{}: {:.5f}".format(key, output_info[key].avg)
                for key in output_info
            ])
            logger.info("[Train][Epoch {}/{}][Avg]{}".format(
                epoch_id, self.config["Global"]["epochs"], metric_msg))
            output_info.clear()

            # eval model and save model if possible
            if self.config["Global"][
                    "eval_during_train"] and epoch_id % self.config["Global"][
                        "eval_interval"] == 0:
                acc = self.eval(epoch_id)
                if acc > best_metric["metric"]:
                    best_metric["metric"] = acc
                    best_metric["epoch"] = epoch_id
                    save_load.save_model(
                        self.model,
                        optimizer,
                        best_metric,
                        self.output_dir,
                        model_name=self.config["Arch"]["name"],
                        prefix="best_model")
                logger.info("[Eval][Epoch {}][best metric: {}]".format(
                    epoch_id, best_metric["metric"]))
                logger.scaler(
                    name="eval_acc",
                    value=acc,
                    step=epoch_id,
                    writer=self.vdl_writer)

                self.model.train()

            # save model
            if epoch_id % save_interval == 0:
                save_load.save_model(
                    self.model,
                    optimizer, {"metric": acc,
                                "epoch": epoch_id},
                    self.output_dir,
                    model_name=self.config["Arch"]["name"],
                    prefix="epoch_{}".format(epoch_id))
                # save the latest model
                save_load.save_model(
                    self.model,
                    optimizer, {"metric": acc,
                                "epoch": epoch_id},
                    self.output_dir,
                    model_name=self.config["Arch"]["name"],
                    prefix="latest")

        if self.vdl_writer is not None:
            self.vdl_writer.close()

    def build_avg_metrics(self, info_dict):
        return {key: AverageMeter(key, '7.5f') for key in info_dict}

    @paddle.no_grad()
    def eval(self, epoch_id=0):
        self.model.eval()
        if self.eval_loss_func is None:
            loss_config = self.config.get("Loss", None)
            if loss_config is not None:
                loss_config = loss_config.get("Eval")
                if loss_config is not None:
                    self.eval_loss_func = build_loss(loss_config)
        if self.eval_mode == "classification":
            if self.eval_dataloader is None:
                self.eval_dataloader = build_dataloader(
                    self.config["DataLoader"], "Eval", self.device,
                    self.use_dali)

            if self.eval_metric_func is None:
                metric_config = self.config.get("Metric")
                if metric_config is not None:
                    metric_config = metric_config.get("Eval")
                    if metric_config is not None:
                        self.eval_metric_func = build_metrics(metric_config)

            eval_result = self.eval_cls(epoch_id)

        elif self.eval_mode == "retrieval":
            if self.gallery_dataloader is None:
                self.gallery_dataloader = build_dataloader(
                    self.config["DataLoader"]["Eval"], "Gallery", self.device,
                    self.use_dali)

            if self.query_dataloader is None:
                self.query_dataloader = build_dataloader(
                    self.config["DataLoader"]["Eval"], "Query", self.device,
                    self.use_dali)
            # build metric info
            if self.eval_metric_func is None:
                metric_config = self.config.get("Metric", None)
                if metric_config is None:
                    metric_config = [{"name": "Recallk", "topk": (1, 5)}]
                else:
                    metric_config = metric_config["Eval"]
                self.eval_metric_func = build_metrics(metric_config)
            eval_result = self.eval_retrieval(epoch_id)
        else:
            logger.warning("Invalid eval mode: {}".format(self.eval_mode))
            eval_result = None
        self.model.train()
        return eval_result

    def forward(self, batch):
        if not self.is_rec:
            out = self.model(batch[0])
        else:
            out = self.model(batch[0], batch[1])
        return out

    @paddle.no_grad()
    def eval_cls(self, epoch_id=0):
        output_info = dict()
        time_info = {
            "batch_cost": AverageMeter(
                "batch_cost", '.5f', postfix=" s,"),
            "reader_cost": AverageMeter(
                "reader_cost", ".5f", postfix=" s,"),
        }
        print_batch_step = self.config["Global"]["print_batch_step"]

        metric_key = None
        tic = time.time()
<<<<<<< HEAD
        eval_dataloader = self.eval_dataloader if self.use_dali else self.eval_dataloader(
        )
        for iter_id, batch in enumerate(eval_dataloader):
=======
        max_iter = len(self.eval_dataloader) - 1 if platform.system(
        ) == "Windows" else len(self.eval_dataloader)
        for iter_id, batch in enumerate(self.eval_dataloader()):
            if iter_id >= max_iter:
                break
>>>>>>> 4af9f510
            if iter_id == 5:
                for key in time_info:
                    time_info[key].reset()
            if self.use_dali:
                batch = [
                    paddle.to_tensor(batch[0]['data']),
                    paddle.to_tensor(batch[0]['label'])
                ]
            time_info["reader_cost"].update(time.time() - tic)
            batch_size = batch[0].shape[0]
            batch[0] = paddle.to_tensor(batch[0]).astype("float32")
            batch[1] = batch[1].reshape([-1, 1]).astype("int64")
            # image input
            out = self.forward(batch)
            # calc loss
            if self.eval_loss_func is not None:
                loss_dict = self.eval_loss_func(out, batch[-1])
                for key in loss_dict:
                    if not key in output_info:
                        output_info[key] = AverageMeter(key, '7.5f')
                    output_info[key].update(loss_dict[key].numpy()[0],
                                            batch_size)
            # calc metric
            if self.eval_metric_func is not None:
                metric_dict = self.eval_metric_func(out, batch[-1])
                if paddle.distributed.get_world_size() > 1:
                    for key in metric_dict:
                        paddle.distributed.all_reduce(
                            metric_dict[key],
                            op=paddle.distributed.ReduceOp.SUM)
                        metric_dict[key] = metric_dict[
                            key] / paddle.distributed.get_world_size()
                for key in metric_dict:
                    if metric_key is None:
                        metric_key = key
                    if not key in output_info:
                        output_info[key] = AverageMeter(key, '7.5f')

                    output_info[key].update(metric_dict[key].numpy()[0],
                                            batch_size)

            time_info["batch_cost"].update(time.time() - tic)

            if iter_id % print_batch_step == 0:
                time_msg = "s, ".join([
                    "{}: {:.5f}".format(key, time_info[key].avg)
                    for key in time_info
                ])

                ips_msg = "ips: {:.5f} images/sec".format(
                    batch_size / time_info["batch_cost"].avg)

                metric_msg = ", ".join([
                    "{}: {:.5f}".format(key, output_info[key].val)
                    for key in output_info
                ])
                logger.info("[Eval][Epoch {}][Iter: {}/{}]{}, {}, {}".format(
                    epoch_id, iter_id,
                    len(self.eval_dataloader), metric_msg, time_msg, ips_msg))

            tic = time.time()
        if self.use_dali:
            self.eval_dataloader.reset()
        metric_msg = ", ".join([
            "{}: {:.5f}".format(key, output_info[key].avg)
            for key in output_info
        ])
        logger.info("[Eval][Epoch {}][Avg]{}".format(epoch_id, metric_msg))

        # do not try to save best model
        if self.eval_metric_func is None:
            return -1
        # return 1st metric in the dict
        return output_info[metric_key].avg

    def eval_retrieval(self, epoch_id=0):
        self.model.eval()
        # step1. build gallery
        gallery_feas, gallery_img_id, gallery_unique_id = self._cal_feature(
            name='gallery')
        query_feas, query_img_id, query_query_id = self._cal_feature(
            name='query')

        # step2. do evaluation
        sim_block_size = self.config["Global"].get("sim_block_size", 64)
        sections = [sim_block_size] * (len(query_feas) // sim_block_size)
        if len(query_feas) % sim_block_size:
            sections.append(len(query_feas) % sim_block_size)
        fea_blocks = paddle.split(query_feas, num_or_sections=sections)
        if query_query_id is not None:
            query_id_blocks = paddle.split(
                query_query_id, num_or_sections=sections)
        image_id_blocks = paddle.split(query_img_id, num_or_sections=sections)
        metric_key = None

        if self.eval_metric_func is None:
            metric_dict = {metric_key: 0.}
        else:
            metric_dict = dict()
            for block_idx, block_fea in enumerate(fea_blocks):
                similarity_matrix = paddle.matmul(
                    block_fea, gallery_feas, transpose_y=True)
                if query_query_id is not None:
                    query_id_block = query_id_blocks[block_idx]
                    query_id_mask = (query_id_block != gallery_unique_id.t())

                    image_id_block = image_id_blocks[block_idx]
                    image_id_mask = (image_id_block != gallery_img_id.t())

                    keep_mask = paddle.logical_or(query_id_mask, image_id_mask)
                    similarity_matrix = similarity_matrix * keep_mask.astype(
                        "float32")
                else:
                    keep_mask = None

                metric_tmp = self.eval_metric_func(similarity_matrix,
                                                   image_id_blocks[block_idx],
                                                   gallery_img_id, keep_mask)

                for key in metric_tmp:
                    if key not in metric_dict:
                        metric_dict[key] = metric_tmp[key] * block_fea.shape[
                            0] / len(query_feas)
                    else:
                        metric_dict[key] += metric_tmp[key] * block_fea.shape[
                            0] / len(query_feas)

        metric_info_list = []
        for key in metric_dict:
            if metric_key is None:
                metric_key = key
            metric_info_list.append("{}: {:.5f}".format(key, metric_dict[key]))
        metric_msg = ", ".join(metric_info_list)
        logger.info("[Eval][Epoch {}][Avg]{}".format(epoch_id, metric_msg))

        return metric_dict[metric_key]

    def _cal_feature(self, name='gallery'):
        all_feas = None
        all_image_id = None
        all_unique_id = None
        if name == 'gallery':
            dataloader = self.gallery_dataloader
        elif name == 'query':
            dataloader = self.query_dataloader
        else:
            raise RuntimeError("Only support gallery or query dataset")

        has_unique_id = False
<<<<<<< HEAD
        dataloader_tmp = dataloader if self.use_dali else dataloader()
        for idx, batch in enumerate(
                dataloader_tmp):  # load is very time-consuming
=======
        max_iter = len(dataloader) - 1 if platform.system(
        ) == "Windows" else len(dataloader)
        for idx, batch in enumerate(dataloader(
        )):  # load is very time-consuming
            if idx >= max_iter:
                break
>>>>>>> 4af9f510
            if idx % self.config["Global"]["print_batch_step"] == 0:
                logger.info(
                    f"{name} feature calculation process: [{idx}/{len(dataloader)}]"
                )
            if self.use_dali:
                batch = [
                    paddle.to_tensor(batch[0]['data']),
                    paddle.to_tensor(batch[0]['label'])
                ]
            batch = [paddle.to_tensor(x) for x in batch]
            batch[1] = batch[1].reshape([-1, 1]).astype("int64")
            if len(batch) == 3:
                has_unique_id = True
                batch[2] = batch[2].reshape([-1, 1]).astype("int64")
            out = self.model(batch[0], batch[1])
            batch_feas = out["features"]

            # do norm
            if self.config["Global"].get("feature_normalize", True):
                feas_norm = paddle.sqrt(
                    paddle.sum(paddle.square(batch_feas), axis=1,
                               keepdim=True))
                batch_feas = paddle.divide(batch_feas, feas_norm)

            if all_feas is None:
                all_feas = batch_feas
                if has_unique_id:
                    all_unique_id = batch[2]
                all_image_id = batch[1]
            else:
                all_feas = paddle.concat([all_feas, batch_feas])
                all_image_id = paddle.concat([all_image_id, batch[1]])
                if has_unique_id:
                    all_unique_id = paddle.concat([all_unique_id, batch[2]])
        if self.use_dali:
            dataloader_tmp.reset()
        if paddle.distributed.get_world_size() > 1:
            feat_list = []
            img_id_list = []
            unique_id_list = []
            paddle.distributed.all_gather(feat_list, all_feas)
            paddle.distributed.all_gather(img_id_list, all_image_id)
            all_feas = paddle.concat(feat_list, axis=0)
            all_image_id = paddle.concat(img_id_list, axis=0)
            if has_unique_id:
                paddle.distributed.all_gather(unique_id_list, all_unique_id)
                all_unique_id = paddle.concat(unique_id_list, axis=0)

        logger.info("Build {} done, all feat shape: {}, begin to eval..".
                    format(name, all_feas.shape))
        return all_feas, all_image_id, all_unique_id

    @paddle.no_grad()
    def infer(self, ):
        total_trainer = paddle.distributed.get_world_size()
        local_rank = paddle.distributed.get_rank()
        image_list = get_image_list(self.config["Infer"]["infer_imgs"])
        # data split
        image_list = image_list[local_rank::total_trainer]

        preprocess_func = create_operators(self.config["Infer"]["transforms"])
        postprocess_func = build_postprocess(self.config["Infer"][
            "PostProcess"])

        batch_size = self.config["Infer"]["batch_size"]

        self.model.eval()

        batch_data = []
        image_file_list = []
        for idx, image_file in enumerate(image_list):
            with open(image_file, 'rb') as f:
                x = f.read()
            for process in preprocess_func:
                x = process(x)
            batch_data.append(x)
            image_file_list.append(image_file)
            if len(batch_data) >= batch_size or idx == len(image_list) - 1:
                batch_tensor = paddle.to_tensor(batch_data)
                out = self.model(batch_tensor)
                if isinstance(out, list):
                    out = out[0]
                result = postprocess_func(out, image_file_list)
                print(result)
                batch_data.clear()
                image_file_list.clear()<|MERGE_RESOLUTION|>--- conflicted
+++ resolved
@@ -17,6 +17,7 @@
 import os
 import sys
 import numpy as np
+
 __dir__ = os.path.dirname(os.path.abspath(__file__))
 sys.path.append(os.path.abspath(os.path.join(__dir__, '../../')))
 
@@ -139,7 +140,7 @@
             "metric": 0.0,
             "epoch": 0,
         }
-        # key: 
+        # key:
         # val: metrics list word
         output_info = dict()
         time_info = {
@@ -169,15 +170,11 @@
         for epoch_id in range(best_metric["epoch"] + 1,
                               self.config["Global"]["epochs"] + 1):
             acc = 0.0
-<<<<<<< HEAD
             train_dataloader = self.train_dataloader if self.use_dali else self.train_dataloader(
             )
             for iter_id, batch in enumerate(train_dataloader):
-=======
-            for iter_id, batch in enumerate(self.train_dataloader()):
                 if iter_id >= max_iter:
                     break
->>>>>>> 4af9f510
                 if iter_id == 5:
                     for key in time_info:
                         time_info[key].reset()
@@ -394,17 +391,13 @@
 
         metric_key = None
         tic = time.time()
-<<<<<<< HEAD
         eval_dataloader = self.eval_dataloader if self.use_dali else self.eval_dataloader(
         )
-        for iter_id, batch in enumerate(eval_dataloader):
-=======
         max_iter = len(self.eval_dataloader) - 1 if platform.system(
         ) == "Windows" else len(self.eval_dataloader)
-        for iter_id, batch in enumerate(self.eval_dataloader()):
+        for iter_id, batch in enumerate(eval_dataloader):
             if iter_id >= max_iter:
                 break
->>>>>>> 4af9f510
             if iter_id == 5:
                 for key in time_info:
                     time_info[key].reset()
@@ -554,18 +547,13 @@
             raise RuntimeError("Only support gallery or query dataset")
 
         has_unique_id = False
-<<<<<<< HEAD
+        max_iter = len(dataloader) - 1 if platform.system(
+        ) == "Windows" else len(dataloader)
         dataloader_tmp = dataloader if self.use_dali else dataloader()
         for idx, batch in enumerate(
                 dataloader_tmp):  # load is very time-consuming
-=======
-        max_iter = len(dataloader) - 1 if platform.system(
-        ) == "Windows" else len(dataloader)
-        for idx, batch in enumerate(dataloader(
-        )):  # load is very time-consuming
             if idx >= max_iter:
                 break
->>>>>>> 4af9f510
             if idx % self.config["Global"]["print_batch_step"] == 0:
                 logger.info(
                     f"{name} feature calculation process: [{idx}/{len(dataloader)}]"
