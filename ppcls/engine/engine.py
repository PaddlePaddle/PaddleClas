--- conflicted
+++ resolved
@@ -398,13 +398,8 @@
         model.eval()
         save_path = os.path.join(self.config["Global"]["save_inference_dir"],
                                  "inference")
-<<<<<<< HEAD
-        if self.quanter:
-            self.quanter.save_quantized_model(
-=======
         if model.quanter:
             model.quanter.save_quantized_model(
->>>>>>> b5cf03e7
                 model.base_model,
                 save_path,
                 input_spec=[
