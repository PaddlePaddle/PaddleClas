--- conflicted
+++ resolved
@@ -161,11 +161,7 @@
             if metric_config is not None:
                 metric_config = metric_config.get("Train")
                 if metric_config is not None:
-<<<<<<< HEAD
-                    if self.train_dataloader.collate_fn:
-=======
                     if hasattr(self.train_dataloader, "collate_fn"):
->>>>>>> 56cb7b3d
                         for m_idx, m in enumerate(metric_config):
                             if "TopkAcc" in m:
                                 msg = f"'TopkAcc' metric can not be used when setting 'batch_transform_ops' in config. The 'TopkAcc' metric has been removed."
