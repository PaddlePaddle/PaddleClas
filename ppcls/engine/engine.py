# Copyright (c) 2021 PaddlePaddle Authors. All Rights Reserved.
#
# Licensed under the Apache License, Version 2.0 (the "License");
# you may not use this file except in compliance with the License.
# You may obtain a copy of the License at
#     http://www.apache.org/licenses/LICENSE-2.0
#
# Unless required by applicable law or agreed to in writing, software
# distributed under the License is distributed on an "AS IS" BASIS,
# WITHOUT WARRANTIES OR CONDITIONS OF ANY KIND, either express or implied.
# See the License for the specific language governing permissions and
# limitations under the License.
from __future__ import absolute_import
from __future__ import division
from __future__ import print_function

import os
import platform
import paddle
import paddle.distributed as dist
from visualdl import LogWriter
from paddle import nn
import numpy as np
import random

from ppcls.utils.misc import AverageMeter
from ppcls.utils import logger
from ppcls.utils.logger import init_logger
from ppcls.utils.config import print_config
from ppcls.data import build_dataloader
from ppcls.arch import build_model, RecModel, DistillationModel, TheseusLayer
from ppcls.arch import apply_to_static
from ppcls.loss import build_loss
from ppcls.metric import build_metrics
from ppcls.optimizer import build_optimizer
from ppcls.utils.ema import ExponentialMovingAverage
from ppcls.utils.save_load import load_dygraph_pretrain, load_dygraph_pretrain_from_url
from ppcls.utils.save_load import init_model
from ppcls.utils import save_load

from ppcls.data.utils.get_image_list import get_image_list
from ppcls.data.postprocess import build_postprocess
from ppcls.data import create_operators
<<<<<<< HEAD
from ppcls.engine import train as train_method
=======
from ppcls.engine.train import train_epoch
from ppcls.engine.train.utils import type_name
>>>>>>> 184b684f
from ppcls.engine import evaluation
from ppcls.arch.gears.identity_head import IdentityHead


class Engine(object):
    def __init__(self, config, mode="train"):
        assert mode in ["train", "eval", "infer", "export"]
        self.mode = mode
        self.config = config
        self.eval_mode = self.config["Global"].get("eval_mode",
                                                   "classification")
        self.train_mode = self.config["Global"].get("train_mode", None)
        if "Head" in self.config["Arch"] or self.config["Arch"].get("is_rec",
                                                                    False):
            self.is_rec = True
        else:
            self.is_rec = False

        # set seed
        seed = self.config["Global"].get("seed", False)
        if seed or seed == 0:
            assert isinstance(seed, int), "The 'seed' must be a integer!"
            paddle.seed(seed)
            np.random.seed(seed)
            random.seed(seed)

        # init logger
        self.output_dir = self.config['Global']['output_dir']
        log_file = os.path.join(self.output_dir, self.config["Arch"]["name"],
                                f"{mode}.log")
        init_logger(log_file=log_file)
        print_config(config)

        # init train_func and eval_func
        assert self.eval_mode in [
            "classification", "retrieval", "adaface"
        ], logger.error("Invalid eval mode: {}".format(self.eval_mode))
        if self.train_mode is None:
            self.train_epoch_func = train_method.train_epoch
        else:
            self.train_epoch_func = getattr(train_method,
                                            "train_epoch_" + self.train_mode)
        self.eval_func = getattr(evaluation, self.eval_mode + "_eval")

        self.use_dali = self.config['Global'].get("use_dali", False)

        # for visualdl
        self.vdl_writer = None
        if self.config['Global'][
                'use_visualdl'] and mode == "train" and dist.get_rank() == 0:
            vdl_writer_path = os.path.join(self.output_dir, "vdl")
            if not os.path.exists(vdl_writer_path):
                os.makedirs(vdl_writer_path)
            self.vdl_writer = LogWriter(logdir=vdl_writer_path)

        # set device
        assert self.config["Global"][
            "device"] in ["cpu", "gpu", "xpu", "npu", "mlu"]
        self.device = paddle.set_device(self.config["Global"]["device"])
        logger.info('train with paddle {} and device {}'.format(
            paddle.__version__, self.device))

        # gradient accumulation
        self.update_freq = self.config["Global"].get("update_freq", 1)

        if "class_num" in config["Global"]:
            global_class_num = config["Global"]["class_num"]
            if "class_num" not in config["Arch"]:
                config["Arch"]["class_num"] = global_class_num
                msg = f"The Global.class_num will be deprecated. Please use Arch.class_num instead. Arch.class_num has been set to {global_class_num}."
            else:
                msg = "The Global.class_num will be deprecated. Please use Arch.class_num instead. The Global.class_num has been ignored."
            logger.warning(msg)
        #TODO(gaotingquan): support rec
        class_num = config["Arch"].get("class_num", None)
        self.config["DataLoader"].update({"class_num": class_num})

        # build dataloader
        if self.mode == 'train':
            self.train_dataloader = build_dataloader(
                self.config["DataLoader"], "Train", self.device, self.use_dali)
            self.unlabel_train_dataloader = build_dataloader(
                self.config["DataLoader"], "UnLabelTrain", self.device,
                self.use_dali)
        if self.mode == "eval" or (self.mode == "train" and
                                   self.config["Global"]["eval_during_train"]):
            if self.eval_mode in ["classification", "adaface"]:
                self.eval_dataloader = build_dataloader(
                    self.config["DataLoader"], "Eval", self.device,
                    self.use_dali)
            elif self.eval_mode == "retrieval":
                self.gallery_query_dataloader = None
                if len(self.config["DataLoader"]["Eval"].keys()) == 1:
                    key = list(self.config["DataLoader"]["Eval"].keys())[0]
                    self.gallery_query_dataloader = build_dataloader(
                        self.config["DataLoader"]["Eval"], key, self.device,
                        self.use_dali)
                else:
                    self.gallery_dataloader = build_dataloader(
                        self.config["DataLoader"]["Eval"], "Gallery",
                        self.device, self.use_dali)
                    self.query_dataloader = build_dataloader(
                        self.config["DataLoader"]["Eval"], "Query",
                        self.device, self.use_dali)

        # for iter training, such as semi-super wised learning, fixmatch
        self.iter_per_epochs = self.config["Global"].get("iter_per_epochs",
                                                         None)

        # build loss
        if self.mode == "train":
            label_loss_info = self.config["Loss"]["Train"]
            self.train_loss_func = build_loss(label_loss_info)
            unlabel_loss_info = self.config.get("UnLabelLoss", {}).get("Train",
                                                                       None)
            self.unlabel_train_loss_func = build_loss(unlabel_loss_info)
        if self.mode == "eval" or (self.mode == "train" and
                                   self.config["Global"]["eval_during_train"]):
            loss_config = self.config.get("Loss", None)
            if loss_config is not None:
                loss_config = loss_config.get("Eval")
                if loss_config is not None:
                    self.eval_loss_func = build_loss(loss_config)
                else:
                    self.eval_loss_func = None
            else:
                self.eval_loss_func = None

        # build metric
        if self.mode == 'train' and "Metric" in self.config and "Train" in self.config[
                "Metric"] and self.config["Metric"]["Train"]:
            metric_config = self.config["Metric"]["Train"]
            if hasattr(self.train_dataloader, "collate_fn"
                       ) and self.train_dataloader.collate_fn is not None:
                for m_idx, m in enumerate(metric_config):
                    if "TopkAcc" in m:
                        msg = f"Unable to calculate accuracy when using \"batch_transform_ops\". The metric \"{m}\" has been removed."
                        logger.warning(msg)
                        metric_config.pop(m_idx)
            self.train_metric_func = build_metrics(metric_config)
        else:
            self.train_metric_func = None

        if self.mode == "eval" or (self.mode == "train" and
                                   self.config["Global"]["eval_during_train"]):
            if self.eval_mode == "classification":
                if "Metric" in self.config and "Eval" in self.config["Metric"]:
                    self.eval_metric_func = build_metrics(self.config["Metric"]
                                                          ["Eval"])
                else:
                    self.eval_metric_func = None
            elif self.eval_mode == "retrieval":
                if "Metric" in self.config and "Eval" in self.config["Metric"]:
                    metric_config = self.config["Metric"]["Eval"]
                else:
                    metric_config = [{"name": "Recallk", "topk": (1, 5)}]
                self.eval_metric_func = build_metrics(metric_config)
        else:
            self.eval_metric_func = None

        # build model
        self.model = build_model(self.config, self.mode)
        # set @to_static for benchmark, skip this by default.
        apply_to_static(self.config, self.model)

        # load_pretrain
        if self.config["Global"]["pretrained_model"] is not None:
            if self.config["Global"]["pretrained_model"].startswith("http"):
                load_dygraph_pretrain_from_url(
                    [self.model, getattr(self, 'train_loss_func', None)],
                    self.config["Global"]["pretrained_model"])
            else:
                load_dygraph_pretrain(
                    [self.model, getattr(self, 'train_loss_func', None)],
                    self.config["Global"]["pretrained_model"])

        # build optimizer
        if self.mode == 'train':
            self.optimizer, self.lr_sch = build_optimizer(
                self.config["Optimizer"], self.config["Global"]["epochs"],
                len(self.train_dataloader)
                if self.iter_per_epochs is None else self.iter_per_epochs //
                self.update_freq, [self.model, self.train_loss_func])

        # AMP training and evaluating
        self.amp = "AMP" in self.config and self.config["AMP"] is not None
        self.amp_eval = False
        # for amp
        if self.amp:
            AMP_RELATED_FLAGS_SETTING = {'FLAGS_max_inplace_grad_add': 8, }
            if paddle.is_compiled_with_cuda():
                AMP_RELATED_FLAGS_SETTING.update({
                    'FLAGS_cudnn_batchnorm_spatial_persistent': 1
                })
            paddle.set_flags(AMP_RELATED_FLAGS_SETTING)

            self.scale_loss = self.config["AMP"].get("scale_loss", 1.0)
            self.use_dynamic_loss_scaling = self.config["AMP"].get(
                "use_dynamic_loss_scaling", False)
            self.scaler = paddle.amp.GradScaler(
                init_loss_scaling=self.scale_loss,
                use_dynamic_loss_scaling=self.use_dynamic_loss_scaling)

            self.amp_level = self.config['AMP'].get("level", "O1")
            if self.amp_level not in ["O1", "O2"]:
                msg = "[Parameter Error]: The optimize level of AMP only support 'O1' and 'O2'. The level has been set 'O1'."
                logger.warning(msg)
                self.config['AMP']["level"] = "O1"
                self.amp_level = "O1"

            self.amp_eval = self.config["AMP"].get("use_fp16_test", False)
            # TODO(gaotingquan): Paddle not yet support FP32 evaluation when training with AMPO2
            if self.mode == "train" and self.config["Global"].get(
                    "eval_during_train",
                    True) and self.amp_level == "O2" and self.amp_eval == False:
                msg = "PaddlePaddle only support FP16 evaluation when training with AMP O2 now. "
                logger.warning(msg)
                self.config["AMP"]["use_fp16_test"] = True
                self.amp_eval = True

            # TODO(gaotingquan): to compatible with different versions of Paddle
            paddle_version = paddle.__version__[:3]
            # paddle version < 2.3.0 and not develop
            if paddle_version not in ["2.3", "0.0"]:
                if self.mode == "train":
                    self.model, self.optimizer = paddle.amp.decorate(
                        models=self.model,
                        optimizers=self.optimizer,
                        level=self.amp_level,
                        save_dtype='float32')
                elif self.amp_eval:
                    if self.amp_level == "O2":
                        msg = "The PaddlePaddle that installed not support FP16 evaluation in AMP O2. Please use PaddlePaddle version >= 2.3.0. Use FP32 evaluation instead and please notice the Eval Dataset output_fp16 should be 'False'."
                        logger.warning(msg)
                        self.amp_eval = False
                    else:
                        self.model, self.optimizer = paddle.amp.decorate(
                            models=self.model,
                            level=self.amp_level,
                            save_dtype='float32')
            # paddle version >= 2.3.0 or develop
            else:
                if self.mode == "train" or self.amp_eval:
                    self.model = paddle.amp.decorate(
                        models=self.model,
                        level=self.amp_level,
                        save_dtype='float32')

            if self.mode == "train" and len(self.train_loss_func.parameters(
            )) > 0:
                self.train_loss_func = paddle.amp.decorate(
                    models=self.train_loss_func,
                    level=self.amp_level,
                    save_dtype='float32')

        # build EMA model
        self.ema = "EMA" in self.config and self.mode == "train"
        if self.ema:
            self.model_ema = ExponentialMovingAverage(
                self.model, self.config['EMA'].get("decay", 0.9999))

        # check the gpu num
        world_size = dist.get_world_size()
        self.config["Global"]["distributed"] = world_size != 1
        if self.mode == "train":
            std_gpu_num = 8 if isinstance(
                self.config["Optimizer"],
                dict) and self.config["Optimizer"]["name"] == "AdamW" else 4
            if world_size != std_gpu_num:
                msg = f"The training strategy provided by PaddleClas is based on {std_gpu_num} gpus. But the number of gpu is {world_size} in current training. Please modify the stategy (learning rate, batch size and so on) if use this config to train."
                logger.warning(msg)

        # for distributed
        if self.config["Global"]["distributed"]:
            dist.init_parallel_env()
            self.model = paddle.DataParallel(self.model)
            if self.mode == 'train' and len(self.train_loss_func.parameters(
            )) > 0:
                self.train_loss_func = paddle.DataParallel(
                    self.train_loss_func)
        # build postprocess for infer
        if self.mode == 'infer':
            self.preprocess_func = create_operators(self.config["Infer"][
                "transforms"])
            self.postprocess_func = build_postprocess(self.config["Infer"][
                "PostProcess"])

    def train(self):
        assert self.mode == "train"
        print_batch_step = self.config['Global']['print_batch_step']
        save_interval = self.config["Global"]["save_interval"]
        best_metric = {
            "metric": -1.0,
            "epoch": 0,
        }
        ema_module = None
        if self.ema:
            best_metric_ema = 0.0
            ema_module = self.model_ema.module
        # key:
        # val: metrics list word
        self.output_info = dict()
        self.time_info = {
            "batch_cost": AverageMeter(
                "batch_cost", '.5f', postfix=" s,"),
            "reader_cost": AverageMeter(
                "reader_cost", ".5f", postfix=" s,"),
        }
        # global iter counter
        self.global_step = 0

        if self.config.Global.checkpoints is not None:
            metric_info = init_model(self.config.Global, self.model,
                                     self.optimizer, self.train_loss_func,
                                     ema_module)
            if metric_info is not None:
                best_metric.update(metric_info)

        self.max_iter = len(self.train_dataloader) - 1 if platform.system(
        ) == "Windows" else len(self.train_dataloader)
        if self.config["Global"].get("iter_per_epoch", None):
            # set max iteration per epoch mannualy, when training by iteration(s), such as XBM, FixMatch.
            self.max_iter = self.config["Global"].get("iter_per_epoch")

        self.max_iter = self.max_iter // self.update_freq * self.update_freq

        for epoch_id in range(best_metric["epoch"] + 1,
                              self.config["Global"]["epochs"] + 1):
            acc = 0.0
            # for one epoch train
            self.train_epoch_func(self, epoch_id, print_batch_step)

            if self.use_dali:
                self.train_dataloader.reset()
            metric_msg = ", ".join(
                [self.output_info[key].avg_info for key in self.output_info])
            logger.info("[Train][Epoch {}/{}][Avg]{}".format(
                epoch_id, self.config["Global"]["epochs"], metric_msg))
            self.output_info.clear()

            # eval model and save model if possible
            start_eval_epoch = self.config["Global"].get("start_eval_epoch",
                                                         0) - 1
            if self.config["Global"][
                    "eval_during_train"] and epoch_id % self.config["Global"][
                        "eval_interval"] == 0 and epoch_id > start_eval_epoch:
                acc = self.eval(epoch_id)

                # step lr (by epoch) according to given metric, such as acc
                for i in range(len(self.lr_sch)):
                    if getattr(self.lr_sch[i], "by_epoch", False) and \
                            type_name(self.lr_sch[i]) == "ReduceOnPlateau":
                        self.lr_sch[i].step(acc)

                if acc > best_metric["metric"]:
                    best_metric["metric"] = acc
                    best_metric["epoch"] = epoch_id
                    save_load.save_model(
                        self.model,
                        self.optimizer,
                        best_metric,
                        self.output_dir,
                        ema=ema_module,
                        model_name=self.config["Arch"]["name"],
                        prefix="best_model",
                        loss=self.train_loss_func,
                        save_student_model=True)
                logger.info("[Eval][Epoch {}][best metric: {}]".format(
                    epoch_id, best_metric["metric"]))
                logger.scaler(
                    name="eval_acc",
                    value=acc,
                    step=epoch_id,
                    writer=self.vdl_writer)

                self.model.train()

                if self.ema:
                    ori_model, self.model = self.model, ema_module
                    acc_ema = self.eval(epoch_id)
                    self.model = ori_model
                    ema_module.eval()

                    if acc_ema > best_metric_ema:
                        best_metric_ema = acc_ema
                        save_load.save_model(
                            self.model,
                            self.optimizer,
                            {"metric": acc_ema,
                             "epoch": epoch_id},
                            self.output_dir,
                            ema=ema_module,
                            model_name=self.config["Arch"]["name"],
                            prefix="best_model_ema",
                            loss=self.train_loss_func)
                    logger.info("[Eval][Epoch {}][best metric ema: {}]".format(
                        epoch_id, best_metric_ema))
                    logger.scaler(
                        name="eval_acc_ema",
                        value=acc_ema,
                        step=epoch_id,
                        writer=self.vdl_writer)

            # save model
            if save_interval > 0 and epoch_id % save_interval == 0:
                save_load.save_model(
                    self.model,
                    self.optimizer, {"metric": acc,
                                     "epoch": epoch_id},
                    self.output_dir,
                    ema=ema_module,
                    model_name=self.config["Arch"]["name"],
                    prefix="epoch_{}".format(epoch_id),
                    loss=self.train_loss_func)
            # save the latest model
            save_load.save_model(
                self.model,
                self.optimizer, {"metric": acc,
                                 "epoch": epoch_id},
                self.output_dir,
                ema=ema_module,
                model_name=self.config["Arch"]["name"],
                prefix="latest",
                loss=self.train_loss_func)

        if self.vdl_writer is not None:
            self.vdl_writer.close()

    @paddle.no_grad()
    def eval(self, epoch_id=0):
        assert self.mode in ["train", "eval"]
        self.model.eval()
        eval_result = self.eval_func(self, epoch_id)
        self.model.train()
        return eval_result

    @paddle.no_grad()
    def infer(self):
        assert self.mode == "infer" and self.eval_mode == "classification"
        total_trainer = dist.get_world_size()
        local_rank = dist.get_rank()
        image_list = get_image_list(self.config["Infer"]["infer_imgs"])
        # data split
        image_list = image_list[local_rank::total_trainer]

        batch_size = self.config["Infer"]["batch_size"]
        self.model.eval()
        batch_data = []
        image_file_list = []
        for idx, image_file in enumerate(image_list):
            with open(image_file, 'rb') as f:
                x = f.read()
            for process in self.preprocess_func:
                x = process(x)
            batch_data.append(x)
            image_file_list.append(image_file)
            if len(batch_data) >= batch_size or idx == len(image_list) - 1:
                batch_tensor = paddle.to_tensor(batch_data)

                if self.amp and self.amp_eval:
                    with paddle.amp.auto_cast(
                            custom_black_list={
                                "flatten_contiguous_range", "greater_than"
                            },
                            level=self.amp_level):
                        out = self.model(batch_tensor)
                else:
                    out = self.model(batch_tensor)

                if isinstance(out, list):
                    out = out[0]
                if isinstance(out, dict) and "Student" in out:
                    out = out["Student"]
                if isinstance(out, dict) and "logits" in out:
                    out = out["logits"]
                if isinstance(out, dict) and "output" in out:
                    out = out["output"]
                result = self.postprocess_func(out, image_file_list)
                print(result)
                batch_data.clear()
                image_file_list.clear()

    def export(self):
        assert self.mode == "export"
        use_multilabel = self.config["Global"].get(
            "use_multilabel",
            False) or "ATTRMetric" in self.config["Metric"]["Eval"][0]
        model = ExportModel(self.config["Arch"], self.model, use_multilabel)
        if self.config["Global"]["pretrained_model"] is not None:
            load_dygraph_pretrain(model.base_model,
                                  self.config["Global"]["pretrained_model"])

        model.eval()

        # for rep nets
        for layer in self.model.sublayers():
            if hasattr(layer, "rep") and not getattr(layer, "is_repped"):
                layer.rep()

        save_path = os.path.join(self.config["Global"]["save_inference_dir"],
                                 "inference")

        model = paddle.jit.to_static(
            model,
            input_spec=[
                paddle.static.InputSpec(
                    shape=[None] + self.config["Global"]["image_shape"],
                    dtype='float32')
            ])
        if hasattr(model.base_model,
                   "quanter") and model.base_model.quanter is not None:
            model.base_model.quanter.save_quantized_model(model,
                                                          save_path + "_int8")
        else:
            paddle.jit.save(model, save_path)
        logger.info(
            f"Export succeeded! The inference model exported has been saved in \"{self.config['Global']['save_inference_dir']}\"."
        )


class ExportModel(TheseusLayer):
    """
    ExportModel: add softmax onto the model
    """

    def __init__(self, config, model, use_multilabel):
        super().__init__()
        self.base_model = model
        # we should choose a final model to export
        if isinstance(self.base_model, DistillationModel):
            self.infer_model_name = config["infer_model_name"]
        else:
            self.infer_model_name = None

        self.infer_output_key = config.get("infer_output_key", None)
        if self.infer_output_key == "features" and isinstance(self.base_model,
                                                              RecModel):
            self.base_model.head = IdentityHead()
        if use_multilabel:
            self.out_act = nn.Sigmoid()
        else:
            if config.get("infer_add_softmax", True):
                self.out_act = nn.Softmax(axis=-1)
            else:
                self.out_act = None

    def eval(self):
        self.training = False
        for layer in self.sublayers():
            layer.training = False
            layer.eval()

    def forward(self, x):
        x = self.base_model(x)
        if isinstance(x, list):
            x = x[0]
        if self.infer_model_name is not None:
            x = x[self.infer_model_name]
        if self.infer_output_key is not None:
            x = x[self.infer_output_key]
        if self.out_act is not None:
            if isinstance(x, dict):
                x = x["logits"]
            x = self.out_act(x)
        return x<|MERGE_RESOLUTION|>--- conflicted
+++ resolved
@@ -41,12 +41,8 @@
 from ppcls.data.utils.get_image_list import get_image_list
 from ppcls.data.postprocess import build_postprocess
 from ppcls.data import create_operators
-<<<<<<< HEAD
 from ppcls.engine import train as train_method
-=======
-from ppcls.engine.train import train_epoch
 from ppcls.engine.train.utils import type_name
->>>>>>> 184b684f
 from ppcls.engine import evaluation
 from ppcls.arch.gears.identity_head import IdentityHead
 
@@ -85,7 +81,8 @@
             "classification", "retrieval", "adaface"
         ], logger.error("Invalid eval mode: {}".format(self.eval_mode))
         if self.train_mode is None:
-            self.train_epoch_func = train_method.train_epoch
+            self.
+            _func = train_method.train_epoch
         else:
             self.train_epoch_func = getattr(train_method,
                                             "train_epoch_" + self.train_mode)
