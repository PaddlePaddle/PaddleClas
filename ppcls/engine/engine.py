--- conflicted
+++ resolved
@@ -333,15 +333,6 @@
             )) > 0:
                 self.train_loss_func = paddle.DataParallel(
                     self.train_loss_func)
-<<<<<<< HEAD
-            # set seed for different GPU
-            logger.info(
-                f"Engine - set different seed for different GPU, set seed {42 + dist.get_rank()} for rank {dist.get_rank()}"
-            )
-            paddle.seed(42 + dist.get_rank())
-            np.random.seed(42 + dist.get_rank())
-            random.seed(42 + dist.get_rank())
-=======
 
             # set different seed in different GPU manually in distributed environment
             if seed is None:
@@ -355,7 +346,6 @@
             paddle.seed(int(seed) + dist.get_rank())
             np.random.seed(int(seed) + dist.get_rank())
             random.seed(int(seed) + dist.get_rank())
->>>>>>> 6cc6540c
 
         # build postprocess for infer
         if self.mode == 'infer':
