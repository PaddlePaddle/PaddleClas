--- conflicted
+++ resolved
@@ -59,11 +59,7 @@
             batch[1] = batch[1].reshape([-1, 1]).astype("int64")
 
         # image input
-<<<<<<< HEAD
-        if engine.use_amp:
-=======
-        if engine.amp and engine.config["AMP"].get("use_fp16_test", False):
->>>>>>> b761325f
+        if engine.use_amp and engine.config["AMP"].get("use_fp16_test", False):
             amp_level = engine.config['AMP'].get("level", "O1").upper()
             with paddle.amp.auto_cast(
                     custom_black_list={
