--- conflicted
+++ resolved
@@ -20,14 +20,9 @@
 client = PipelineClient()
 client.connect(['127.0.0.1:9994'])
 imgpath = "../../drink_dataset_v1.0/test_images/001.jpeg"
-<<<<<<< HEAD
-
-=======
->>>>>>> b5cf03e7
 
 def cv2_to_base64(image):
     return base64.b64encode(image).decode('utf8')
-
 
 if __name__ == "__main__":
     with open(imgpath, 'rb') as file:
