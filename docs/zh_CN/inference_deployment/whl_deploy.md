# PaddleClas Whl 使用说明

PaddleClas 支持 Python Whl 包方式进行预测，目前 Whl 包方式仅支持图像分类，暂不支持主体检测、特征提取及向量检索。

---

## 目录

- [1. 安装 paddleclas](#1)
- [2. 快速开始](#2)
- [3. 参数解释](#3)
- [4. 使用示例](#4)
   - [4.1 查看帮助信息](#4.1)
   - [4.2 使用 PaddleClas 提供的预训练模型进行预测](#4.2)
   - [4.3 使用本地模型文件预测](#4.3)
   - [4.4 批量预测](#4.4)
   - [4.5 对网络图片进行预测](#4.5)
   - [4.6 对 `NumPy.ndarray` 格式数据进行预测](#4.6)
   - [4.7 保存预测结果](#4.7)
   - [4.8 指定 label name](#4.8)
<<<<<<< HEAD

=======
   
>>>>>>> b5cf03e7

<a name="1"></a>
## 1. 安装 paddleclas

* pip 安装

```bash
pip3 install paddleclas==2.2.1
```

* 本地构建并安装

```bash
python3 setup.py bdist_wheel
pip3 install dist/*
```

<a name="2"></a>
## 2. 快速开始
* 使用 `ResNet50` 模型，以下图（`PaddleClas/docs/images/inference_deployment/whl_demo.jpg`）为例进行说明。

![](../../images/inference_deployment/whl_demo.jpg)


* 在 Python 代码中使用
```python
from paddleclas import PaddleClas
clas = PaddleClas(model_name='ResNet50')
infer_imgs='docs/images/inference_deployment/whl_demo.jpg'
result=clas.predict(infer_imgs)
print(next(result))
```

**注意**：`PaddleClas.predict()` 为可迭代对象（`generator`），因此需要使用 `next()` 函数或 `for` 循环对其迭代调用。每次调用将以 `batch_size` 为单位进行一次预测，并返回预测结果。返回结果示例如下：

```
>>> result
[{'class_ids': [8, 7, 136, 80, 84], 'scores': [0.79368, 0.16329, 0.01853, 0.00959, 0.00239], 'label_names': ['hen', 'cock', 'European gallinule, Porphyrio porphyrio', 'black grouse', 'peacock']}]
```

* 在命令行中使用
```bash
paddleclas --model_name=ResNet50  --infer_imgs="docs/images/inference_deployment/whl_demo.jpg"
```

```
>>> result
filename: docs/images/inference_deployment/whl_demo.jpg, top-5, class_ids: [8, 7, 136, 80, 84], scores: [0.79368, 0.16329, 0.01853, 0.00959, 0.00239], label_names: ['hen', 'cock', 'European gallinule, Porphyrio porphyrio', 'black grouse', 'peacock']
Predict complete!
```

<a name="3"></a>
## 3. 参数解释
以下参数可在命令行方式使用中通过参数指定，或在 Python 代码中实例化 PaddleClas 对象时作为构造函数的参数使用。
* model_name(str): 模型名称，使用 PaddleClas 提供的基于 ImageNet1k 的预训练模型。
* inference_model_dir(str): 本地模型文件目录，当未指定 `model_name` 时该参数有效。该目录下需包含 `inference.pdmodel` 和 `inference.pdiparams` 两个模型文件。
* infer_imgs(str): 待预测图片文件路径，或包含图片文件的目录，或网络图片的 URL。
* use_gpu(bool): 是否使用 GPU，默认为 `True`。
* gpu_mem(int): 使用的 GPU 显存大小，当 `use_gpu` 为 `True` 时有效，默认为 8000。
* use_tensorrt(bool): 是否开启 TensorRT 预测，可提升 GPU 预测性能，需要使用带 TensorRT 的预测库，默认为 `False`。
* enable_mkldnn(bool): 是否开启 MKLDNN，当 `use_gpu` 为 `False` 时有效，默认 `False`。
* cpu_num_threads(int): CPU 预测时的线程数，当 `use_gpu` 为 `False` 且 `enable_mkldnn` 为 `True` 时有效，默认值为 `10`。
* batch_size(int): 预测时每个 batch 的样本数量，默认为 `1`。
* resize_short(int): 按图像较短边进行等比例缩放，默认为 `256`。
* crop_size(int): 将图像裁剪到指定大小，默认为 `224`。
* topk(int): 打印（返回）预测结果的前 `topk` 个类别和对应的分类概率，默认为 `5`。
* class_id_map_file(str): `class id` 与 `label` 的映射关系文件。默认使用 `ImageNet1K` 数据集的映射关系。
* save_dir(str): 将预测结果作为预标注数据保存的路径，默认为 `None`，即不保存。

**注意**: 如果使用 `Transformer` 系列模型，如 `DeiT_***_384`, `ViT_***_384` 等，请注意模型的输入数据尺寸，需要设置参数 `resize_short=384`, `crop_size=384`，如下所示。

* 命令行中
```bash
from paddleclas import PaddleClas, get_default_confg
paddleclas --model_name=ViT_base_patch16_384 --infer_imgs='docs/images/inference_deployment/whl_demo.jpg' --resize_short=384 --crop_size=384
```

* Python 代码中
```python
from paddleclas import PaddleClas
clas = PaddleClas(model_name='ViT_base_patch16_384', resize_short=384, crop_size=384)
```

<a name="4"></a>
## 4. 使用示例

PaddleClas 提供两种使用方式：
1. Python 代码中使用；
2. 命令行中使用。

<a name="4.1"></a>
### 4.1 查看帮助信息

* CLI
```bash
paddleclas -h
```

<a name="4.2"></a>
### 4.2 使用 PaddleClas 提供的预训练模型进行预测
可以使用 PaddleClas 提供的预训练模型来预测，并通过参数 `model_name` 指定。此时 PaddleClas 会根据 `model_name` 自动下载指定模型，并保存在目录`~/.paddleclas/`下。

* Python
```python
from paddleclas import PaddleClas
clas = PaddleClas(model_name='ResNet50')
infer_imgs = 'docs/images/inference_deployment/whl_demo.jpg'
result=clas.predict(infer_imgs)
print(next(result))
```

* CLI
```bash
paddleclas --model_name='ResNet50' --infer_imgs='docs/images/inference_deployment/whl_demo.jpg'
```

<a name="4.3"></a>
### 4.3 使用本地模型文件预测
可以使用本地的模型文件进行预测，通过参数 `inference_model_dir` 指定模型文件目录即可。需要注意，模型文件目录下必须包含 `inference.pdmodel` 和 `inference.pdiparams` 两个文件。

* Python
```python
from paddleclas import PaddleClas
clas = PaddleClas(inference_model_dir='./inference/')
infer_imgs = 'docs/images/inference_deployment/whl_demo.jpg'
result=clas.predict(infer_imgs)
print(next(result))
```

* CLI
```bash
paddleclas --inference_model_dir='./inference/' --infer_imgs='docs/images/inference_deployment/whl_demo.jpg'
```

<a name="4.4"></a>
### 4.4 批量预测
当参数 `infer_imgs` 为包含图片文件的目录时，可以对图片进行批量预测，只需通过参数 `batch_size` 指定 batch 大小。

* Python
```python
from paddleclas import PaddleClas
clas = PaddleClas(model_name='ResNet50', batch_size=2)
infer_imgs = 'docs/images/'
result=clas.predict(infer_imgs)
for r in result:
    print(r)
```

* CLI
```bash
paddleclas --model_name='ResNet50' --infer_imgs='docs/images/' --batch_size 2
```

<a name="4.5"></a>
### 4.5 对网络图片进行预测
可以对网络图片进行预测，只需通过参数 `infer_imgs` 指定图片 `url`。此时图片会下载并保存在`~/.paddleclas/images/`目录下。

* Python
```python
from paddleclas import PaddleClas
clas = PaddleClas(model_name='ResNet50')
infer_imgs = 'https://raw.githubusercontent.com/paddlepaddle/paddleclas/release/2.2/docs/images/inference_deployment/whl_demo.jpg'
result=clas.predict(infer_imgs)
print(next(result))
```

* CLI
```bash
paddleclas --model_name='ResNet50' --infer_imgs='https://raw.githubusercontent.com/paddlepaddle/paddleclas/release/2.2/docs/images/inference_deployment/whl_demo.jpg'
```

<a name="4.6"></a>
### 4.6 对 `NumPy.ndarray` 格式数据进行预测
<<<<<<< HEAD
在 Python 中，可以对 `Numpy.ndarray` 格式的图像数据进行预测，只需通过参数 `infer_imgs` 指定即可。注意该图像数据必须为三通道图像数据。
=======
在 Python 中，可以对 `Numpy.ndarray` 格式的图像数据进行预测，只需通过参数 `infer_imgs` 指定即可。注意，PaddleClas 所提供的模型仅支持 3 通道图像数据，且通道顺序为 `RGB`。
>>>>>>> b5cf03e7

* python
```python
import cv2
from paddleclas import PaddleClas
clas = PaddleClas(model_name='ResNet50')
infer_imgs = cv2.imread("docs/images/inference_deployment/whl_demo.jpg")[:, :, ::-1]
result=clas.predict(infer_imgs)
print(next(result))
```

<a name="4.7"></a>
### 4.7 保存预测结果
可以指定参数 `pre_label_out_dir='./output_pre_label/'`，将图片按其 top1 预测结果保存到 `pre_label_out_dir` 目录下对应类别的文件夹中。

* python
```python
from paddleclas import PaddleClas
clas = PaddleClas(model_name='ResNet50', save_dir='./output_pre_label/')
infer_imgs = 'docs/images/whl/' # it can be infer_imgs folder path which contains all of images you want to predict.
result=clas.predict(infer_imgs)
print(next(result))
```

* CLI
```bash
paddleclas --model_name='ResNet50' --infer_imgs='docs/images/whl/' --save_dir='./output_pre_label/'
```

<a name="4.8"></a>
### 4.8 指定 label name
可以通过参数 `class_id_map_file` 指定 `class id` 与 `lable` 的对应关系。PaddleClas 默认使用 ImageNet1K 的 label_name（`ppcls/utils/imagenet1k_label_list.txt`）。

`class_id_map_file` 文件内容格式应为：

```
class_id<space>class_name<\n>
```

例如：

```
0 tench, Tinca tinca
1 goldfish, Carassius auratus
2 great white shark, white shark, man-eater, man-eating shark, Carcharodon carcharias
......
```

* Python
```python
from paddleclas import PaddleClas
clas = PaddleClas(model_name='ResNet50', class_id_map_file='./ppcls/utils/imagenet1k_label_list.txt')
infer_imgs = 'docs/images/inference_deployment/whl_demo.jpg'
result=clas.predict(infer_imgs)
print(next(result))
```

* CLI
```bash
paddleclas --model_name='ResNet50' --infer_imgs='docs/images/inference_deployment/whl_demo.jpg' --class_id_map_file='./ppcls/utils/imagenet1k_label_list.txt'
```<|MERGE_RESOLUTION|>--- conflicted
+++ resolved
@@ -18,11 +18,7 @@
    - [4.6 对 `NumPy.ndarray` 格式数据进行预测](#4.6)
    - [4.7 保存预测结果](#4.7)
    - [4.8 指定 label name](#4.8)
-<<<<<<< HEAD
-
-=======
    
->>>>>>> b5cf03e7
 
 <a name="1"></a>
 ## 1. 安装 paddleclas
@@ -196,11 +192,7 @@
 
 <a name="4.6"></a>
 ### 4.6 对 `NumPy.ndarray` 格式数据进行预测
-<<<<<<< HEAD
-在 Python 中，可以对 `Numpy.ndarray` 格式的图像数据进行预测，只需通过参数 `infer_imgs` 指定即可。注意该图像数据必须为三通道图像数据。
-=======
 在 Python 中，可以对 `Numpy.ndarray` 格式的图像数据进行预测，只需通过参数 `infer_imgs` 指定即可。注意，PaddleClas 所提供的模型仅支持 3 通道图像数据，且通道顺序为 `RGB`。
->>>>>>> b5cf03e7
 
 * python
 ```python
