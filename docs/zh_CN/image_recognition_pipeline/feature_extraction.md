--- conflicted
+++ resolved
@@ -29,21 +29,14 @@
 - **Backbone**: 指定所使用的骨干网络。 值得注意的是，PaddleClas 提供的基于 ImageNet 的预训练模型，最后一层的输出为 1000，我们需要依据所需的特征维度定制最后一层的输出。
 - **Neck**: 用以特征增强及特征维度变换。这儿的 Neck，可以是一个简单的 Linear Layer，用来做特征维度变换；也可以是较复杂的 FPN 结构，用以做特征增强。
 - **Head**: 用来将 feature 转化为 logits。除了常用的 Fc Layer 外，还可以替换为 cosmargin, arcmargin, circlemargin 等模块。
-<<<<<<< HEAD
-- **Loss**: 指定所使用的 Loss 函数。我们将 Loss 设计为组合 loss 的形式，可以方便得将 Classification Loss 和 Pair_wise Loss 组合在一起。
-=======
 - **Loss**: 指定所使用的 Loss 函数。我们将 Loss 设计为组合 loss 的形式，可以方便地将 Classification Loss 和 Pair_wise Loss 组合在一起。
->>>>>>> b5cf03e7
 
 <a name="3"></a>
 
 ## 3. 通用识别模型
 
 在 PP-Shitu 中, 我们采用 [PP_LCNet_x2_5](../models/PP-LCNet.md) 作为骨干网络 Neck 部分选用 Linear Layer, Head 部分选用 [ArcMargin](../../../ppcls/arch/gears/arcmargin.py)，Loss 部分选用 CELoss，详细的配置文件见[通用识别配置文件](../../../ppcls/configs/GeneralRecognition/GeneralRecognition_PPLCNet_x2_5.yaml)。其中，训练数据为如下 7 个公开数据集的汇总：
-<<<<<<< HEAD
-=======
 
->>>>>>> b5cf03e7
 | 数据集       | 数据量   | 类别数   | 场景  | 数据集地址 |
 | :------------:  | :-------------: | :-------: | :-------: | :--------: |
 | Aliproduct | 2498771 | 50030 | 商品 | [地址](https://retailvisionworkshop.github.io/recognition_challenge_2020/) |
@@ -56,17 +49,11 @@
 | **Total** | **5M** | **185K**  | ---- | ---- |
 
 最终的模型效果如下表所示:
-<<<<<<< HEAD
-| 模型       | Aliproduct  | VeRI-Wild  |  LogoDet-3K |  iCartoonFace | SOP | Inshop | Latency(ms) |
-| :----------:  | :---------: | :-------: | :-------: | :--------: | :--------: | :--------: | :--------: |
-PP-LCNet-2.5x | 0.839 | 0.888 | 0.861 | 0.841 | 0.793 | 0.892 | 5.0
-=======
 
 | 模型       | Aliproduct  | VeRI-Wild  |  LogoDet-3K |  iCartoonFace | SOP | Inshop | Latency(ms) |
 | :----------:  | :---------: | :-------: | :-------: | :--------: | :--------: | :--------: | :--------: |
 PP-LCNet-2.5x | 0.839 | 0.888 | 0.861 | 0.841 | 0.793 | 0.892 | 5.0 
 
->>>>>>> b5cf03e7
 * 采用的评测指标为：`Recall@1`
 * 速度评测机器的 CPU 具体信息为：`Intel(R) Xeon(R) Gold 6148 CPU @ 2.40GHz`
 * 速度指标的评测条件为： 开启 MKLDNN, 线程数设置为 10
@@ -74,21 +61,13 @@
 
 <a name="4"></a>
 
-<<<<<<< HEAD
-# 4. 自定义特征提取
-=======
 ## 4. 自定义特征提取
->>>>>>> b5cf03e7
 
 自定义特征提取，是指依据自己的任务，重新训练特征提取模型。主要包含四个步骤：1）数据准备；2）模型训练；3）模型评估；4）模型推理。
 
 <a name="4.1"></a>
 
-<<<<<<< HEAD
-## 4.1 数据准备
-=======
 ### 4.1 数据准备
->>>>>>> b5cf03e7
 
 首先，需要基于任务定制自己的数据集。数据集格式参见[格式说明](https://github.com/PaddlePaddle/PaddleClas/blob/develop/docs/zh_CN/data_preparation/recognition_dataset.md#%E6%95%B0%E6%8D%AE%E9%9B%86%E6%A0%BC%E5%BC%8F%E8%AF%B4%E6%98%8E)。在启动模型训练之前，需要在配置文件中修改数据配置相关的内容, 主要包括数据集的地址以及类别数量。对应到配置文件中的位置如下所示：
 ```
@@ -110,20 +89,6 @@
         name: VeriWild
         image_root: ./dataset/Aliproduct/.    #此处表示query数据集所在的目录
         cls_label_path: ./dataset/Aliproduct/val_list.txt.    #此处表示query数据集label文件的地址
-<<<<<<< HEAD
-```
-```
-    Gallery:
-      dataset:
-        name: VeriWild
-        image_root: ./dataset/Aliproduct/    #此处表示gallery数据集所在的目录
-        cls_label_path: ./dataset/Aliproduct/val_list.txt.   #此处表示gallery数据集label文件的地址
-```
-
-<a name="4.2"></a>
-
-## 4.2 模型训练
-=======
 ```
 ```
     Gallery:
@@ -136,7 +101,6 @@
 <a name="4.2"></a>
 
 ### 4.2 模型训练
->>>>>>> b5cf03e7
 
 - 单机单卡训练
 ```shell
@@ -164,11 +128,7 @@
 
 <a name="4.3"></a>
 
-<<<<<<< HEAD
-## 4.3 模型评估
-=======
 ### 4.3 模型评估
->>>>>>> b5cf03e7
 
 - 单卡评估
 ```shell
@@ -190,21 +150,13 @@
 
 <a name="4.4"></a>
 
-<<<<<<< HEAD
-## 4.4 模型推理
-=======
 ### 4.4 模型推理
->>>>>>> b5cf03e7
 
 推理过程包括两个步骤： 1)导出推理模型; 2)获取特征向量
 
 <a name="4.4.1"></a>
 
-<<<<<<< HEAD
-### 4.4.1 导出推理模型
-=======
 #### 4.4.1 导出推理模型
->>>>>>> b5cf03e7
 
 ```
 python tools/export_model \
@@ -215,15 +167,9 @@
 其中: `inference.pdmodel` 用来存储推理模型的结构, `inference.pdiparams` 和 `inference.pdiparams.info` 用来存储推理模型相关的参数信息。
 
 <a name="4.4.2"></a>
-<<<<<<< HEAD
-
-### 4.4.2 获取特征向量
-
-=======
 
 #### 4.4.2 获取特征向量
 
->>>>>>> b5cf03e7
 ```
 cd deploy
 python python/predict_rec.py \
