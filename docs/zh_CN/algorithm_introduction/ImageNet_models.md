<!-- 简体中文 | [English](../../en/algorithm_introduction/ImageNet_models.md) -->


<<<<<<< HEAD
## ImageNet预训练模型库

### 目录

- [模型库概览图](#模型库概览图)
- [SSLD知识蒸馏预训练模型](#模型库概览图)
    - [服务器端知识蒸馏模型](#服务器端知识蒸馏模型)
    - [移动端知识蒸馏模型](#移动端知识蒸馏模型)
    - [Intel CPU端知识蒸馏模型](#Intel-CPU端知识蒸馏模型)
- [PP-LCNet系列](#PP-LCNet系列)
- [ResNet系列](#ResNet系列)
- [移动端系列](#移动端系列)
- [SEResNeXt与Res2Net系列](#SEResNeXt与Res2Net系列)
- [DPN与DenseNet系列](#DPN与DenseNet系列)
- [HRNet系列](#HRNet系列)
- [Inception系列](#Inception系列)
- [EfficientNet与ResNeXt101_wsl系列](#EfficientNet与ResNeXt101_wsl系列)
- [ResNeSt与RegNet系列](#ResNeSt与RegNet系列)
- [ViT_and_DeiT系列](#ViT_and_DeiT系列)
- [RepVGG系列](#RepVGG系列)
- [MixNet系列](#MixNet系列)
- [SwinTransformer系列](#SwinTransformer系列)
- [LeViT系列](#LeViT系列)
- [HarDNet系列](#HarDNet系列)
- [DLA系列](#DLA系列)
- [RedNet系列](#RedNet系列)
- [TNT系列](#TNT系列)
- [其他模型](#其他模型)


<a name="模型库概览图"></a>
### 模型库概览图

基于ImageNet1k分类数据集，PaddleClas支持37个系列分类网络结构以及对应的217个图像分类预训练模型，训练技巧、每个系列网络结构的简单介绍和性能评估将在相应章节展现，下面所有的速度指标评估环境如下：
* Arm CPU的评估环境基于骁龙855（SD855）。
* Intel CPU的评估环境基于Intel(R) Xeon(R) Gold 6148。
* GPU评估环境基于T4机器，在FP32+TensorRT配置下运行500次测得（去除前10次的warmup时间）。
* FLOPs与Params通过`paddle.flops()`计算得到（PaddlePaddle版本为2.2）
# ImageNet 预训练模型库

## 目录

- [1. 模型库概览图](#1)
- [2. SSLD 知识蒸馏预训练模型](#2)
  - [2.1 服务器端知识蒸馏模型](#2.1)
  - [2.2 移动端知识蒸馏模型](#2.2)
  - [2.3 Intel CPU 端知识蒸馏模型](#2.3)
- [3. PP-LCNet 系列](#3)
- [4. ResNet 系列](#4)
- [5. 移动端系列](#5)
- [6. SEResNeXt 与 Res2Net 系列](#6)
- [7. DPN 与 DenseNet 系列](#7)
- [8. HRNet 系列](#8)
- [9. Inception 系列](#9)
- [10. EfficientNet 与 ResNeXt101_wsl 系列](#10)
- [11. ResNeSt 与 RegNet 系列](#11)
- [12. ViT_and_DeiT 系列](#12)
- [13. RepVGG 系列](#13)
- [14. MixNet 系列](#14)
- [15. ReXNet 系列](#15)
- [16. SwinTransformer 系列](#16)
- [17. LeViT 系列](#17)
- [18. Twins 系列](#18)
- [19. HarDNet 系列](#19)
- [20. DLA 系列](#20)
- [21. RedNet 系列](#21)
- [22. TNT 系列](#22)
- [23. 其他模型](#23)

<a name="1"></a>

## 1. 模型库概览图

基于 ImageNet1k 分类数据集，PaddleClas 支持 37 个系列分类网络结构以及对应的 217 个图像分类预训练模型，训练技巧、每个系列网络结构的简单介绍和性能评估将在相应章节展现，下面所有的速度指标评估环境如下：
* Arm CPU 的评估环境基于骁龙 855(SD855)。
* Intel CPU 的评估环境基于 Intel(R) Xeon(R) Gold 6148。
* GPU 评估环境基于 T4 机器，在 FP32+TensorRT 配置下运行 500 次测得（去除前 10 次的 warmup 时间）。
* FLOPs 与 Params 通过 `paddle.flops()` 计算得到（PaddlePaddle 版本为 2.2）

常见服务器端模型的精度指标与其预测耗时的变化曲线如下图所示。

![](../../images/models/T4_benchmark/t4.fp32.bs1.main_fps_top1.png)


常见移动端模型的精度指标与其预测耗时、模型存储大小的变化曲线如下图所示。

![](../../images/models/mobile_arm_storage.png)

![](../../images/models/mobile_arm_top1.png)

<a name="2"></a>

## 2. SSLD 知识蒸馏预训练模型
基于 SSLD 知识蒸馏的预训练模型列表如下所示，更多关于 SSLD 知识蒸馏方案的介绍可以参考：[SSLD 知识蒸馏文档](./knowledge_distillation.md)。

<a name="2.1"></a>

### 2.1 服务器端知识蒸馏模型

| 模型                  | Top-1 Acc | Reference<br>Top-1 Acc | Acc gain | time(ms)<br>bs=1 | time(ms)<br>bs=4 | FLOPs(G) | Params(M) | 下载地址                                                                                         |
|---------------------|-----------|-----------|---------------|----------------|-----------|----------|-----------|-----------------------------------|
| ResNet34_vd_ssld         | 0.797    | 0.760  | 0.037  | 2.434               | 6.222              | 3.93     | 21.84     | [下载链接](https://paddle-imagenet-models-name.bj.bcebos.com/dygraph/legendary_models/ResNet34_vd_ssld_pretrained.pdparams)         |
| ResNet50_vd_ssld | 0.830    | 0.792    | 0.039 | 3.531               | 8.090              | 4.35     | 25.63     | [下载链接](https://paddle-imagenet-models-name.bj.bcebos.com/dygraph/legendary_models/ResNet50_vd_ssld_pretrained.pdparams) |
| ResNet101_vd_ssld   | 0.837    | 0.802    | 0.035 |  6.117               | 13.762             | 8.08     | 44.67     | [下载链接](https://paddle-imagenet-models-name.bj.bcebos.com/dygraph/legendary_models/ResNet101_vd_ssld_pretrained.pdparams)   |
| Res2Net50_vd_26w_4s_ssld | 0.831    | 0.798    | 0.033 |  4.527              | 9.657             | 4.28     | 25.76     | [下载链接](https://paddle-imagenet-models-name.bj.bcebos.com/dygraph/Res2Net50_vd_26w_4s_ssld_pretrained.pdparams) |
| Res2Net101_vd_<br>26w_4s_ssld | 0.839    | 0.806    | 0.033 | 8.087              | 17.312             | 8.35    | 45.35     | [下载链接](https://paddle-imagenet-models-name.bj.bcebos.com/dygraph/Res2Net101_vd_26w_4s_ssld_pretrained.pdparams) |
| Res2Net200_vd_<br>26w_4s_ssld | 0.851    | 0.812    | 0.049 | 14.678              | 32.350             | 15.77    | 76.44     | [下载链接](https://paddle-imagenet-models-name.bj.bcebos.com/dygraph/Res2Net200_vd_26w_4s_ssld_pretrained.pdparams) |
| HRNet_W18_C_ssld | 0.812    | 0.769   | 0.043 | 7.406          | 13.297         | 4.32     | 21.35     | [下载链接](https://paddle-imagenet-models-name.bj.bcebos.com/dygraph/legendary_models/HRNet_W18_C_ssld_pretrained.pdparams) |
| HRNet_W48_C_ssld | 0.836    | 0.790   | 0.046  | 13.707         | 17.34         | 17.34    | 77.57     | [下载链接](https://paddle-imagenet-models-name.bj.bcebos.com/dygraph/legendary_models/HRNet_W48_C_ssld_pretrained.pdparams) |
| SE_HRNet_W64_C_ssld | 0.848    |  -    |  - |  31.697      |     94.995      | 29.00    | 129.12    | [下载链接](https://paddle-imagenet-models-name.bj.bcebos.com/dygraph/legendary_models/SE_HRNet_W64_C_ssld_pretrained.pdparams) |

<a name="2.2"></a>

### 2.2 移动端知识蒸馏模型

| 模型                  | Top-1 Acc | Reference<br>Top-1 Acc | Acc gain | SD855 time(ms)<br>bs=1 | Flops(G) | Params(M) | 模型大小(M) | 下载地址   |
|---------------------|-----------|-----------|---------------|----------------|-----------|----------|-----------|-----------------------------------|
| MobileNetV1_ssld   | 0.779    | 0.710    | 0.069 |  32.523              | 578.88     | 4.25      | 16      | [下载链接](https://paddle-imagenet-models-name.bj.bcebos.com/dygraph/legendary_models/MobileNetV1_ssld_pretrained.pdparams)                 |
| MobileNetV2_ssld                 | 0.767    | 0.722  | 0.045  | 23.318              | 327.84      | 3.54      | 14      | [下载链接](https://paddle-imagenet-models-name.bj.bcebos.com/dygraph/MobileNetV2_ssld_pretrained.pdparams)                 |
| MobileNetV3_small_x0_35_ssld          | 0.556    | 0.530 | 0.026   | 2.635                 | 14.56    | 1.67      | 6.9     | [下载链接](https://paddle-imagenet-models-name.bj.bcebos.com/dygraph/legendary_models/MobileNetV3_small_x0_35_ssld_pretrained.pdparams)          |
| MobileNetV3_large_x1_0_ssld      | 0.790    | 0.753  | 0.036  | 19.308           | 229.66     | 5.50      | 21      | [下载链接](https://paddle-imagenet-models-name.bj.bcebos.com/dygraph/legendary_models/MobileNetV3_large_x1_0_ssld_pretrained.pdparams)      |
| MobileNetV3_small_x1_0_ssld      | 0.713    | 0.682  |  0.031  | 6.546                 | 63.67    | 2.95      | 12      | [下载链接](https://paddle-imagenet-models-name.bj.bcebos.com/dygraph/legendary_models/MobileNetV3_small_x1_0_ssld_pretrained.pdparams)      |
| GhostNet_x1_3_ssld                    | 0.794    | 0.757   | 0.037 | 19.983                | 236.89     | 7.38       | 29      | [下载链接](https://paddle-imagenet-models-name.bj.bcebos.com/dygraph/GhostNet_x1_3_ssld_pretrained.pdparams)               |



<a name="Intel-CPU端知识蒸馏模型"></a>
#### Intel CPU端知识蒸馏模型
<a name="2.3"></a>

### 2.3 Intel CPU 端知识蒸馏模型

| 模型                  | Top-1 Acc | Reference<br>Top-1 Acc | Acc gain |  Intel-Xeon-Gold-6148 time(ms)<br>bs=1 | FLOPs(M) | Params(M)  | 下载地址   |
|---------------------|-----------|-----------|---------------|----------------|----------|-----------|-----------------------------------|
| PPLCNet_x0_5_ssld   | 0.661    | 0.631    | 0.030 | 2.05     | 47.28     |   1.89   | [下载链接](https://paddle-imagenet-models-name.bj.bcebos.com/dygraph/legendary_models/PPLCNet_x0_5_ssld_pretrained.pdparams)                 |
| PPLCNet_x1_0_ssld   | 0.744    | 0.713    | 0.033 | 2.46     | 160.81     |   2.96  | [下载链接](https://paddle-imagenet-models-name.bj.bcebos.com/dygraph/legendary_models/PPLCNet_x1_0_ssld_pretrained.pdparams)                 |
| PPLCNet_x2_5_ssld   | 0.808    | 0.766    | 0.042 | 5.39     | 906.49     |   9.04  | [下载链接](https://paddle-imagenet-models-name.bj.bcebos.com/dygraph/legendary_models/PPLCNet_x2_5_ssld_pretrained.pdparams)                 |




* 注: `Reference Top-1 Acc` 表示 PaddleClas 基于 ImageNet1k 数据集训练得到的预训练模型精度。

<a name="3"></a>

## 3. PP-LCNet 系列

PP-LCNet 系列模型的精度、速度指标如下表所示，更多关于该系列的模型介绍可以参考：[PP-LCNet 系列模型文档](../models/PP-LCNet.md)。

| 模型           | Top-1 Acc | Top-5 Acc | Intel-Xeon-Gold-6148 time(ms)<br>bs=1 | FLOPs(M) | Params(M) | 下载地址 |
|:--:|:--:|:--:|:--:|:--:|:--:|:--:|
| PPLCNet_x0_25        |0.5186           | 0.7565   |  1.74      | 18.25    | 1.52  | [下载链接](https://paddle-imagenet-models-name.bj.bcebos.com/dygraph/legendary_models/PPLCNet_x0_25_pretrained.pdparams) |
| PPLCNet_x0_35        |0.5809           | 0.8083   |  1.92      | 29.46    | 1.65  | [下载链接](https://paddle-imagenet-models-name.bj.bcebos.com/dygraph/legendary_models/PPLCNet_x0_35_pretrained.pdparams) |
| PPLCNet_x0_5         |0.6314           | 0.8466   |  2.05      | 47.28    | 1.89  | [下载链接](https://paddle-imagenet-models-name.bj.bcebos.com/dygraph/legendary_models/PPLCNet_x0_5_pretrained.pdparams) |
| PPLCNet_x0_75        |0.6818           | 0.8830   |  2.29      | 98.82    | 2.37  | [下载链接](https://paddle-imagenet-models-name.bj.bcebos.com/dygraph/legendary_models/PPLCNet_x0_75_pretrained.pdparams) |
| PPLCNet_x1_0         |0.7132           | 0.9003   |  2.46      | 160.81   | 2.96  | [下载链接](https://paddle-imagenet-models-name.bj.bcebos.com/dygraph/legendary_models/PPLCNet_x1_0_pretrained.pdparams) |
| PPLCNet_x1_5         |0.7371           | 0.9153   |  3.19      | 341.86   | 4.52  | [下载链接](https://paddle-imagenet-models-name.bj.bcebos.com/dygraph/legendary_models/PPLCNet_x1_5_pretrained.pdparams) |
| PPLCNet_x2_0         |0.7518           | 0.9227   |  4.27      | 590   | 6.54  | [下载链接](https://paddle-imagenet-models-name.bj.bcebos.com/dygraph/legendary_models/PPLCNet_x2_0_pretrained.pdparams) |
| PPLCNet_x2_5         |0.7660           | 0.9300   |  5.39      | 906   | 9.04  | [下载链接](https://paddle-imagenet-models-name.bj.bcebos.com/dygraph/legendary_models/PPLCNet_x2_5_pretrained.pdparams) |

<a name="4"></a>

## 4. ResNet 系列

ResNet 及其 Vd 系列模型的精度、速度指标如下表所示，更多关于该系列的模型介绍可以参考：[ResNet 及其 Vd 系列模型文档](../models/ResNet_and_vd.md)。

| 模型                  | Top-1 Acc | Top-5 Acc | time(ms)<br>bs=1 | time(ms)<br>bs=4 | FLOPs(G) | Params(M) | 下载地址                                                                                         |
|---------------------|-----------|-----------|-----------------------|----------------------|----------|-----------|----------------------------------------------------------------------------------------------|
| ResNet18            | 0.7098    | 0.8992    | 1.45606               | 3.56305              | 1.83     | 11.70     | [下载链接](https://paddle-imagenet-models-name.bj.bcebos.com/dygraph/legendary_models/ResNet18_pretrained.pdparams)            |
| ResNet18_vd         | 0.7226    | 0.9080    | 1.54557               | 3.85363              | 2.07     | 11.72     | [下载链接](https://paddle-imagenet-models-name.bj.bcebos.com/dygraph/legendary_models/ResNet18_vd_pretrained.pdparams)         |
| ResNet34            | 0.7457    | 0.9214    | 2.34957               | 5.89821              | 3.68     | 21.81     | [下载链接](https://paddle-imagenet-models-name.bj.bcebos.com/dygraph/legendary_models/ResNet34_pretrained.pdparams)            |
| ResNet34_vd         | 0.7598    | 0.9298    | 2.43427               | 6.22257              | 3.93     | 21.84     | [下载链接](https://paddle-imagenet-models-name.bj.bcebos.com/dygraph/legendary_models/ResNet34_vd_pretrained.pdparams)         |
| ResNet34_vd_ssld         | 0.7972    | 0.9490    | 2.43427               | 6.22257              | 3.93     | 21.84     | [下载链接](https://paddle-imagenet-models-name.bj.bcebos.com/dygraph/legendary_models/ResNet34_vd_ssld_pretrained.pdparams)         |
| ResNet50            | 0.7650    | 0.9300    | 3.47712               | 7.84421              | 4.11     | 25.61     | [下载链接](https://paddle-imagenet-models-name.bj.bcebos.com/dygraph/legendary_models/ResNet50_pretrained.pdparams)            |
| ResNet50_vc         | 0.7835    | 0.9403    | 3.52346               | 8.10725              | 4.35     | 25.63     | [下载链接](https://paddle-imagenet-models-name.bj.bcebos.com/dygraph/ResNet50_vc_pretrained.pdparams)         |
| ResNet50_vd         | 0.7912    | 0.9444    | 3.53131               | 8.09057              | 4.35     | 25.63     | [下载链接](https://paddle-imagenet-models-name.bj.bcebos.com/dygraph/legendary_models/ResNet50_vd_pretrained.pdparams)         |
| ResNet101           | 0.7756    | 0.9364    | 6.07125               | 13.40573             | 7.83    | 44.65     | [下载链接](https://paddle-imagenet-models-name.bj.bcebos.com/dygraph/legendary_models/ResNet101_pretrained.pdparams)           |
| ResNet101_vd        | 0.8017    | 0.9497    | 6.11704               | 13.76222             | 8.08     | 44.67     | [下载链接](https://paddle-imagenet-models-name.bj.bcebos.com/dygraph/legendary_models/ResNet101_vd_pretrained.pdparams)        |
| ResNet152           | 0.7826    | 0.9396    | 8.50198               | 19.17073             | 11.56    | 60.34     | [下载链接](https://paddle-imagenet-models-name.bj.bcebos.com/dygraph/legendary_models/ResNet152_pretrained.pdparams)           |
| ResNet152_vd        | 0.8059    | 0.9530    | 8.54376               | 19.52157             | 11.80    | 60.36     | [下载链接](https://paddle-imagenet-models-name.bj.bcebos.com/dygraph/legendary_models/ResNet152_vd_pretrained.pdparams)        |
| ResNet200_vd        | 0.8093    | 0.9533    | 10.80619              | 25.01731             | 15.30    | 74.93     | [下载链接](https://paddle-imagenet-models-name.bj.bcebos.com/dygraph/legendary_models/ResNet200_vd_pretrained.pdparams)        |
| ResNet50_vd_<br>ssld | 0.8300    | 0.9640    | 3.53131               | 8.09057              | 4.35     | 25.63     | [下载链接](https://paddle-imagenet-models-name.bj.bcebos.com/dygraph/legendary_models/ResNet50_vd_ssld_pretrained.pdparams) |
| ResNet101_vd_<br>ssld   | 0.8373    | 0.9669    | 6.11704               | 13.76222             | 8.08     | 44.67     | [下载链接](https://paddle-imagenet-models-name.bj.bcebos.com/dygraph/legendary_models/ResNet101_vd_ssld_pretrained.pdparams)   |

<a name="5"></a>

## 5. 移动端系列

移动端系列模型的精度、速度指标如下表所示，更多关于该系列的模型介绍可以参考：[移动端系列模型文档](../models/Mobile.md)。

| 模型          | Top-1 Acc | Top-5 Acc | SD855 time(ms)<br>bs=1 | FLOPs(M) | Params(M) | 模型大小(M) | 下载地址   |
|----------------------------------|-----------|-----------|------------------------|----------|-----------|---------|-----------------------------------------------------------------------------------------------------------|
<<<<<<< HEAD
| MobileNetV1_<br>x0_25                | 0.5143    | 0.7546    | 3.21985                | 43.56     | 0.48      | 1.9     | [下载链接](https://paddle-imagenet-models-name.bj.bcebos.com/dygraph/legendary_models/MobileNetV1_x0_25_pretrained.pdparams)                |
| MobileNetV1_<br>x0_5                 | 0.6352    | 0.8473    | 9.579599               | 154.57     | 1.34      | 5.2     | [下载链接](https://paddle-imagenet-models-name.bj.bcebos.com/dygraph/legendary_models/MobileNetV1_x0_5_pretrained.pdparams)                 |
| MobileNetV1_<br>x0_75                | 0.6881    | 0.8823    | 19.436399              | 333.00     | 2.60      | 10      | [下载链接](https://paddle-imagenet-models-name.bj.bcebos.com/dygraph/legendary_models/MobileNetV1_x0_75_pretrained.pdparams)                |
| MobileNetV1                      | 0.7099    | 0.8968    | 32.523048              | 578.88     | 4.25      | 16      | [下载链接](https://paddle-imagenet-models-name.bj.bcebos.com/dygraph/legendary_models/MobileNetV1_pretrained.pdparams)                      |
| MobileNetV1_<br>ssld                 | 0.7789    | 0.9394    | 32.523048              | 578.88     | 4.25      | 16      | [下载链接](https://paddle-imagenet-models-name.bj.bcebos.com/dygraph/legendary_models/MobileNetV1_ssld_pretrained.pdparams)                 |
| MobileNetV2_<br>x0_25                | 0.5321    | 0.7652    | 3.79925                | 34.18     | 1.53       | 6.1     | [下载链接](https://paddle-imagenet-models-name.bj.bcebos.com/dygraph/MobileNetV2_x0_25_pretrained.pdparams)                |
| MobileNetV2_<br>x0_5                 | 0.6503    | 0.8572    | 8.7021                 | 99.48     | 1.98      | 7.8     | [下载链接](https://paddle-imagenet-models-name.bj.bcebos.com/dygraph/MobileNetV2_x0_5_pretrained.pdparams)                 |
| MobileNetV2_<br>x0_75                | 0.6983    | 0.8901    | 15.531351              | 197.37     | 2.65      | 10      | [下载链接](https://paddle-imagenet-models-name.bj.bcebos.com/dygraph/MobileNetV2_x0_75_pretrained.pdparams)                |
| MobileNetV2                      | 0.7215    | 0.9065    | 23.317699              | 327.84      | 3.54      | 14      | [下载链接](https://paddle-imagenet-models-name.bj.bcebos.com/dygraph/MobileNetV2_pretrained.pdparams)                      |
| MobileNetV2_<br>x1_5                 | 0.7412    | 0.9167    | 45.623848              | 702.35     | 6.90      | 26      | [下载链接](https://paddle-imagenet-models-name.bj.bcebos.com/dygraph/MobileNetV2_x1_5_pretrained.pdparams)                 |
| MobileNetV2_<br>x2_0                 | 0.7523    | 0.9258    | 74.291649              | 1217.25     | 11.33     | 43      | [下载链接](https://paddle-imagenet-models-name.bj.bcebos.com/dygraph/MobileNetV2_x2_0_pretrained.pdparams)                 |
| MobileNetV2_<br>ssld                 | 0.7674    | 0.9339    | 23.317699              | 327.84      | 3.54      | 14      | [下载链接](https://paddle-imagenet-models-name.bj.bcebos.com/dygraph/MobileNetV2_ssld_pretrained.pdparams)                 |
| MobileNetV3_<br>large_x1_25          | 0.7641    | 0.9295    | 28.217701              | 362.70    | 7.47      | 29      | [下载链接](https://paddle-imagenet-models-name.bj.bcebos.com/dygraph/legendary_models/MobileNetV3_large_x1_25_pretrained.pdparams)          |
| MobileNetV3_<br>large_x1_0           | 0.7532    | 0.9231    | 19.30835               | 229.66     | 5.50      | 21      | [下载链接](https://paddle-imagenet-models-name.bj.bcebos.com/dygraph/legendary_models/MobileNetV3_large_x1_0_pretrained.pdparams)           |
| MobileNetV3_<br>large_x0_75          | 0.7314    | 0.9108    | 13.5646                | 151.70    | 3.93      | 16      | [下载链接](https://paddle-imagenet-models-name.bj.bcebos.com/dygraph/legendary_models/MobileNetV3_large_x0_75_pretrained.pdparams)          |
| MobileNetV3_<br>large_x0_5           | 0.6924    | 0.8852    | 7.49315                | 71.83    | 2.69      | 11      | [下载链接](https://paddle-imagenet-models-name.bj.bcebos.com/dygraph/legendary_models/MobileNetV3_large_x0_5_pretrained.pdparams)           |
| MobileNetV3_<br>large_x0_35          | 0.6432    | 0.8546    | 5.13695                | 40.90    | 2.11       | 8.6     | [下载链接](https://paddle-imagenet-models-name.bj.bcebos.com/dygraph/legendary_models/MobileNetV3_large_x0_35_pretrained.pdparams)          |
| MobileNetV3_<br>small_x1_25          | 0.7067    | 0.8951    | 9.2745                 | 100.07    | 3.64      | 14      | [下载链接](https://paddle-imagenet-models-name.bj.bcebos.com/dygraph/legendary_models/MobileNetV3_small_x1_25_pretrained.pdparams)          |
| MobileNetV3_<br>small_x1_0           | 0.6824    | 0.8806    | 6.5463                 | 63.67    | 2.95      | 12      | [下载链接](https://paddle-imagenet-models-name.bj.bcebos.com/dygraph/legendary_models/MobileNetV3_small_x1_0_pretrained.pdparams)           |
| MobileNetV3_<br>small_x0_75          | 0.6602    | 0.8633    | 5.28435                | 46.02    | 2.38      | 9.6     | [下载链接](https://paddle-imagenet-models-name.bj.bcebos.com/dygraph/legendary_models/MobileNetV3_small_x0_75_pretrained.pdparams)          |
| MobileNetV3_<br>small_x0_5           | 0.5921    | 0.8152    | 3.35165                | 22.60    | 1.91       | 7.8     | [下载链接](https://paddle-imagenet-models-name.bj.bcebos.com/dygraph/legendary_models/MobileNetV3_small_x0_5_pretrained.pdparams)           |
| MobileNetV3_<br>small_x0_35          | 0.5303    | 0.7637    | 2.6352                 | 14.56    | 1.67      | 6.9     | [下载链接](https://paddle-imagenet-models-name.bj.bcebos.com/dygraph/legendary_models/MobileNetV3_small_x0_35_pretrained.pdparams)          |
| MobileNetV3_<br>small_x0_35_ssld          | 0.5555    | 0.7771    | 2.6352                 | 14.56    | 1.67      | 6.9     | [下载链接](https://paddle-imagenet-models-name.bj.bcebos.com/dygraph/legendary_models/MobileNetV3_small_x0_35_ssld_pretrained.pdparams)          |
| MobileNetV3_<br>large_x1_0_ssld      | 0.7896    | 0.9448    | 19.30835               | 229.66     | 5.50      | 21      | [下载链接](https://paddle-imagenet-models-name.bj.bcebos.com/dygraph/legendary_models/MobileNetV3_large_x1_0_ssld_pretrained.pdparams)      |
| MobileNetV3_small_<br>x1_0_ssld      | 0.7129    | 0.9010    | 6.5463                 | 63.67    | 2.95      | 12      | [下载链接](https://paddle-imagenet-models-name.bj.bcebos.com/dygraph/legendary_models/MobileNetV3_small_x1_0_ssld_pretrained.pdparams)      |
| ShuffleNetV2                     | 0.6880    | 0.8845    | 10.941                 | 148.86     | 2.29      | 9       | [下载链接](https://paddle-imagenet-models-name.bj.bcebos.com/dygraph/ShuffleNetV2_x1_0_pretrained.pdparams)                     |
| ShuffleNetV2_<br>x0_25               | 0.4990    | 0.7379    | 2.329                  | 18.95     | 0.61       | 2.7     | [下载链接](https://paddle-imagenet-models-name.bj.bcebos.com/dygraph/ShuffleNetV2_x0_25_pretrained.pdparams)               |
| ShuffleNetV2_<br>x0_33               | 0.5373    | 0.7705    | 2.64335                | 24.04     | 0.65      | 2.8     | [下载链接](https://paddle-imagenet-models-name.bj.bcebos.com/dygraph/ShuffleNetV2_x0_33_pretrained.pdparams)               |
| ShuffleNetV2_<br>x0_5                | 0.6032    | 0.8226    | 4.2613                 | 42.58     | 1.37      | 5.6     | [下载链接](https://paddle-imagenet-models-name.bj.bcebos.com/dygraph/ShuffleNetV2_x0_5_pretrained.pdparams)                |
| ShuffleNetV2_<br>x1_5                | 0.7163    | 0.9015    | 19.3522                | 301.35     | 3.53      | 14      | [下载链接](https://paddle-imagenet-models-name.bj.bcebos.com/dygraph/ShuffleNetV2_x1_5_pretrained.pdparams)                |
| ShuffleNetV2_<br>x2_0                | 0.7315    | 0.9120    | 34.770149              | 571.70     | 7.40      | 28      | [下载链接](https://paddle-imagenet-models-name.bj.bcebos.com/dygraph/ShuffleNetV2_x2_0_pretrained.pdparams)                |
| ShuffleNetV2_<br>swish               | 0.7003    | 0.8917    | 16.023151              | 148.86     | 2.29      | 9.1     | [下载链接](https://paddle-imagenet-models-name.bj.bcebos.com/dygraph/ShuffleNetV2_swish_pretrained.pdparams)               |
| GhostNet_<br>x0_5                    | 0.6688    | 0.8695    | 5.7143                 | 46.15    | 2.60       | 10      | [下载链接](https://paddle-imagenet-models-name.bj.bcebos.com/dygraph/GhostNet_x0_5_pretrained.pdparams)               |
| GhostNet_<br>x1_0                    | 0.7402    | 0.9165    | 13.5587                | 148.78    | 5.21       | 20      | [下载链接](https://paddle-imagenet-models-name.bj.bcebos.com/dygraph/GhostNet_x1_0_pretrained.pdparams)               |
| GhostNet_<br>x1_3                    | 0.7579    | 0.9254    | 19.9825                | 236.89     | 7.38       | 29      | [下载链接](https://paddle-imagenet-models-name.bj.bcebos.com/dygraph/GhostNet_x1_3_pretrained.pdparams)               |
| GhostNet_<br>x1_3_ssld                    | 0.7938    | 0.9449    | 19.9825                | 236.89     | 7.38       | 29      | [下载链接](https://paddle-imagenet-models-name.bj.bcebos.com/dygraph/GhostNet_x1_3_ssld_pretrained.pdparams)               |
| ESNet_x0_25 | 62.48 | 83.46 || 30.85 | 2.83 | 11 |[下载链接](https://paddle-imagenet-models-name.bj.bcebos.com/dygraph/legendary_models/ESNet_x0_25_pretrained.pdparams) |
| ESNet_x0_5 | 68.82 | 88.04 || 67.31 | 3.25 | 13 |[下载链接](https://paddle-imagenet-models-name.bj.bcebos.com/dygraph/legendary_models/ESNet_x0_5_pretrained.pdparams)               |
| ESNet_x0_75 | 72.24 | 90.45 || 123.74 | 3.87 | 15 |[下载链接](https://paddle-imagenet-models-name.bj.bcebos.com/dygraph/legendary_models/ESNet_x0_75_pretrained.pdparams)               |
| ESNet_x1_0 | 73.92 | 91.40 || 197.33 | 4.64 | 18 |[下载链接](https://paddle-imagenet-models-name.bj.bcebos.com/dygraph/legendary_models/ESNet_x1_0_pretrained.pdparams)               |

<a name="6"></a>

## 6. SEResNeXt 与 Res2Net 系列

SEResNeXt 与 Res2Net 系列模型的精度、速度指标如下表所示，更多关于该系列的模型介绍可以参考：[SEResNeXt 与 Res2Net 系列模型文档](../models/SEResNext_and_Res2Net.md)。


| 模型                  | Top-1 Acc | Top-5 Acc | time(ms)<br>bs=1 | time(ms)<br>bs=4 | FLOPs(G) | Params(M) | 下载地址                                                                                         |
=======
| MobileNetV1_<br>x0_25                | 0.5143    | 0.7546    | 3.21985                | 0.07     | 0.46      | 1.9     | [下载链接](https://paddle-imagenet-models-name.bj.bcebos.com/dygraph/legendary_models/MobileNetV1_x0_25_pretrained.pdparams)                |
| MobileNetV1_<br>x0_5                 | 0.6352    | 0.8473    | 9.579599               | 0.28     | 1.31      | 5.2     | [下载链接](https://paddle-imagenet-models-name.bj.bcebos.com/dygraph/legendary_models/MobileNetV1_x0_5_pretrained.pdparams)                 |
| MobileNetV1_<br>x0_75                | 0.6881    | 0.8823    | 19.436399              | 0.63     | 2.55      | 10      | [下载链接](https://paddle-imagenet-models-name.bj.bcebos.com/dygraph/legendary_models/MobileNetV1_x0_75_pretrained.pdparams)                |
| MobileNetV1                      | 0.7099    | 0.8968    | 32.523048              | 1.11     | 4.19      | 16      | [下载链接](https://paddle-imagenet-models-name.bj.bcebos.com/dygraph/legendary_models/MobileNetV1_pretrained.pdparams)                      |
| MobileNetV1_<br>ssld                 | 0.7789    | 0.9394    | 32.523048              | 1.11     | 4.19      | 16      | [下载链接](https://paddle-imagenet-models-name.bj.bcebos.com/dygraph/legendary_models/MobileNetV1_ssld_pretrained.pdparams)                 |
| MobileNetV2_<br>x0_25                | 0.5321    | 0.7652    | 3.79925                | 0.05     | 1.5       | 6.1     | [下载链接](https://paddle-imagenet-models-name.bj.bcebos.com/dygraph/MobileNetV2_x0_25_pretrained.pdparams)                |
| MobileNetV2_<br>x0_5                 | 0.6503    | 0.8572    | 8.7021                 | 0.17     | 1.93      | 7.8     | [下载链接](https://paddle-imagenet-models-name.bj.bcebos.com/dygraph/MobileNetV2_x0_5_pretrained.pdparams)                 |
| MobileNetV2_<br>x0_75                | 0.6983    | 0.8901    | 15.531351              | 0.35     | 2.58      | 10      | [下载链接](https://paddle-imagenet-models-name.bj.bcebos.com/dygraph/MobileNetV2_x0_75_pretrained.pdparams)                |
| MobileNetV2                      | 0.7215    | 0.9065    | 23.317699              | 0.6      | 3.44      | 14      | [下载链接](https://paddle-imagenet-models-name.bj.bcebos.com/dygraph/MobileNetV2_pretrained.pdparams)                      |
| MobileNetV2_<br>x1_5                 | 0.7412    | 0.9167    | 45.623848              | 1.32     | 6.76      | 26      | [下载链接](https://paddle-imagenet-models-name.bj.bcebos.com/dygraph/MobileNetV2_x1_5_pretrained.pdparams)                 |
| MobileNetV2_<br>x2_0                 | 0.7523    | 0.9258    | 74.291649              | 2.32     | 11.13     | 43      | [下载链接](https://paddle-imagenet-models-name.bj.bcebos.com/dygraph/MobileNetV2_x2_0_pretrained.pdparams)                 |
| MobileNetV2_<br>ssld                 | 0.7674    | 0.9339    | 23.317699              | 0.6      | 3.44      | 14      | [下载链接](https://paddle-imagenet-models-name.bj.bcebos.com/dygraph/MobileNetV2_ssld_pretrained.pdparams)                 |
| MobileNetV3_<br>large_x1_25          | 0.7641    | 0.9295    | 28.217701              | 0.714    | 7.44      | 29      | [下载链接](https://paddle-imagenet-models-name.bj.bcebos.com/dygraph/legendary_models/MobileNetV3_large_x1_25_pretrained.pdparams)          |
| MobileNetV3_<br>large_x1_0           | 0.7532    | 0.9231    | 19.30835               | 0.45     | 5.47      | 21      | [下载链接](https://paddle-imagenet-models-name.bj.bcebos.com/dygraph/legendary_models/MobileNetV3_large_x1_0_pretrained.pdparams)           |
| MobileNetV3_<br>large_x0_75          | 0.7314    | 0.9108    | 13.5646                | 0.296    | 3.91      | 16      | [下载链接](https://paddle-imagenet-models-name.bj.bcebos.com/dygraph/legendary_models/MobileNetV3_large_x0_75_pretrained.pdparams)          |
| MobileNetV3_<br>large_x0_5           | 0.6924    | 0.8852    | 7.49315                | 0.138    | 2.67      | 11      | [下载链接](https://paddle-imagenet-models-name.bj.bcebos.com/dygraph/legendary_models/MobileNetV3_large_x0_5_pretrained.pdparams)           |
| MobileNetV3_<br>large_x0_35          | 0.6432    | 0.8546    | 5.13695                | 0.077    | 2.1       | 8.6     | [下载链接](https://paddle-imagenet-models-name.bj.bcebos.com/dygraph/legendary_models/MobileNetV3_large_x0_35_pretrained.pdparams)          |
| MobileNetV3_<br>small_x1_25          | 0.7067    | 0.8951    | 9.2745                 | 0.195    | 3.62      | 14      | [下载链接](https://paddle-imagenet-models-name.bj.bcebos.com/dygraph/legendary_models/MobileNetV3_small_x1_25_pretrained.pdparams)          |
| MobileNetV3_<br>small_x1_0           | 0.6824    | 0.8806    | 6.5463                 | 0.123    | 2.94      | 12      | [下载链接](https://paddle-imagenet-models-name.bj.bcebos.com/dygraph/legendary_models/MobileNetV3_small_x1_0_pretrained.pdparams)           |
| MobileNetV3_<br>small_x0_75          | 0.6602    | 0.8633    | 5.28435                | 0.088    | 2.37      | 9.6     | [下载链接](https://paddle-imagenet-models-name.bj.bcebos.com/dygraph/legendary_models/MobileNetV3_small_x0_75_pretrained.pdparams)          |
| MobileNetV3_<br>small_x0_5           | 0.5921    | 0.8152    | 3.35165                | 0.043    | 1.9       | 7.8     | [下载链接](https://paddle-imagenet-models-name.bj.bcebos.com/dygraph/legendary_models/MobileNetV3_small_x0_5_pretrained.pdparams)           |
| MobileNetV3_<br>small_x0_35          | 0.5303    | 0.7637    | 2.6352                 | 0.026    | 1.66      | 6.9     | [下载链接](https://paddle-imagenet-models-name.bj.bcebos.com/dygraph/legendary_models/MobileNetV3_small_x0_35_pretrained.pdparams)          |
| MobileNetV3_<br>small_x0_35_ssld          | 0.5555    | 0.7771    | 2.6352                 | 0.026    | 1.66      | 6.9     | [下载链接](https://paddle-imagenet-models-name.bj.bcebos.com/dygraph/legendary_models/MobileNetV3_small_x0_35_ssld_pretrained.pdparams)          |
| MobileNetV3_<br>large_x1_0_ssld      | 0.7896    | 0.9448    | 19.30835               | 0.45     | 5.47      | 21      | [下载链接](https://paddle-imagenet-models-name.bj.bcebos.com/dygraph/legendary_models/MobileNetV3_large_x1_0_ssld_pretrained.pdparams)      |
| MobileNetV3_small_<br>x1_0_ssld      | 0.7129    | 0.9010    | 6.5463                 | 0.123    | 2.94      | 12      | [下载链接](https://paddle-imagenet-models-name.bj.bcebos.com/dygraph/legendary_models/MobileNetV3_small_x1_0_ssld_pretrained.pdparams)      |
| ShuffleNetV2                     | 0.6880    | 0.8845    | 10.941                 | 0.28     | 2.26      | 9       | [下载链接](https://paddle-imagenet-models-name.bj.bcebos.com/dygraph/ShuffleNetV2_x1_0_pretrained.pdparams)                     |
| ShuffleNetV2_<br>x0_25               | 0.4990    | 0.7379    | 2.329                  | 0.03     | 0.6       | 2.7     | [下载链接](https://paddle-imagenet-models-name.bj.bcebos.com/dygraph/ShuffleNetV2_x0_25_pretrained.pdparams)               |
| ShuffleNetV2_<br>x0_33               | 0.5373    | 0.7705    | 2.64335                | 0.04     | 0.64      | 2.8     | [下载链接](https://paddle-imagenet-models-name.bj.bcebos.com/dygraph/ShuffleNetV2_x0_33_pretrained.pdparams)               |
| ShuffleNetV2_<br>x0_5                | 0.6032    | 0.8226    | 4.2613                 | 0.08     | 1.36      | 5.6     | [下载链接](https://paddle-imagenet-models-name.bj.bcebos.com/dygraph/ShuffleNetV2_x0_5_pretrained.pdparams)                |
| ShuffleNetV2_<br>x1_5                | 0.7163    | 0.9015    | 19.3522                | 0.58     | 3.47      | 14      | [下载链接](https://paddle-imagenet-models-name.bj.bcebos.com/dygraph/ShuffleNetV2_x1_5_pretrained.pdparams)                |
| ShuffleNetV2_<br>x2_0                | 0.7315    | 0.9120    | 34.770149              | 1.12     | 7.32      | 28      | [下载链接](https://paddle-imagenet-models-name.bj.bcebos.com/dygraph/ShuffleNetV2_x2_0_pretrained.pdparams)                |
| ShuffleNetV2_<br>swish               | 0.7003    | 0.8917    | 16.023151              | 0.29     | 2.26      | 9.1     | [下载链接](https://paddle-imagenet-models-name.bj.bcebos.com/dygraph/ShuffleNetV2_swish_pretrained.pdparams)               |
| GhostNet_<br>x0_5                    | 0.6688    | 0.8695    | 5.7143                 | 0.082    | 2.6       | 10      | [下载链接](https://paddle-imagenet-models-name.bj.bcebos.com/dygraph/GhostNet_x0_5_pretrained.pdparams)               |
| GhostNet_<br>x1_0                    | 0.7402    | 0.9165    | 13.5587                | 0.294    | 5.2       | 20      | [下载链接](https://paddle-imagenet-models-name.bj.bcebos.com/dygraph/GhostNet_x1_0_pretrained.pdparams)               |
| GhostNet_<br>x1_3                    | 0.7579    | 0.9254    | 19.9825                | 0.44     | 7.3       | 29      | [下载链接](https://paddle-imagenet-models-name.bj.bcebos.com/dygraph/GhostNet_x1_3_pretrained.pdparams)               |
| GhostNet_<br>x1_3_ssld                    | 0.7938    | 0.9449    | 19.9825                | 0.44     | 7.3       | 29      | [下载链接](https://paddle-imagenet-models-name.bj.bcebos.com/dygraph/GhostNet_x1_3_ssld_pretrained.pdparams)               |
| ESNet_x0_25 | 62.48 | 83.46 || 0.031 | 2.83 | 11 |[下载链接](https://paddle-imagenet-models-name.bj.bcebos.com/dygraph/legendary_models/ESNet_x0_25_pretrained.pdparams) |
| ESNet_x0_5 | 68.82 | 88.04 || 0.067 | 3.25 | 13 |[下载链接](https://paddle-imagenet-models-name.bj.bcebos.com/dygraph/legendary_models/ESNet_x0_5_pretrained.pdparams)               |
| ESNet_x0_75 | 72.24 | 90.45 || 0.124 | 3.87 | 15 |[下载链接](https://paddle-imagenet-models-name.bj.bcebos.com/dygraph/legendary_models/ESNet_x0_75_pretrained.pdparams)               |
| ESNet_x1_0 | 73.92 | 91.40 || 0.197 | 4.64 | 18 |[下载链接](https://paddle-imagenet-models-name.bj.bcebos.com/dygraph/legendary_models/ESNet_x1_0_pretrained.pdparams)               |


<a name="SEResNeXt与Res2Net系列"></a>
### SEResNeXt与Res2Net系列

SEResNeXt与Res2Net系列模型的精度、速度指标如下表所示，更多关于该系列的模型介绍可以参考：[SEResNeXt与Res2Net系列模型文档](../models/SEResNext_and_Res2Net.md)。


| 模型                  | Top-1 Acc | Top-5 Acc | time(ms)<br>bs=1 | time(ms)<br>bs=4 | Flops(G) | Params(M) | 下载地址                                                                                         |
>>>>>>> 323e1bf9
|---------------------------|-----------|-----------|-----------------------|----------------------|----------|-----------|----------------------------------------------------------------------------------------------------|
| Res2Net50_<br>26w_4s          | 0.7933    | 0.9457    | 4.47188               | 9.65722              | 4.28     | 25.76      | [下载链接](https://paddle-imagenet-models-name.bj.bcebos.com/dygraph/Res2Net50_26w_4s_pretrained.pdparams)          |
| Res2Net50_vd_<br>26w_4s       | 0.7975    | 0.9491    | 4.52712               | 9.93247              | 4.52     | 25.78     | [下载链接](https://paddle-imagenet-models-name.bj.bcebos.com/dygraph/Res2Net50_vd_26w_4s_pretrained.pdparams)       |
| Res2Net50_<br>14w_8s          | 0.7946    | 0.9470    | 5.4026                | 10.60273             | 4.20     | 25.12     | [下载链接](https://paddle-imagenet-models-name.bj.bcebos.com/dygraph/Res2Net50_14w_8s_pretrained.pdparams)          |
| Res2Net101_vd_<br>26w_4s      | 0.8064    | 0.9522    | 8.08729               | 17.31208             | 8.35    | 45.35     | [下载链接](https://paddle-imagenet-models-name.bj.bcebos.com/dygraph/Res2Net101_vd_26w_4s_pretrained.pdparams)      |
| Res2Net200_vd_<br>26w_4s      | 0.8121    | 0.9571    | 14.67806              | 32.35032             | 15.77    | 76.44     | [下载链接](https://paddle-imagenet-models-name.bj.bcebos.com/dygraph/Res2Net200_vd_26w_4s_pretrained.pdparams)      |
| Res2Net200_vd_<br>26w_4s_ssld | 0.8513    | 0.9742    | 14.67806              | 32.35032             | 15.77    | 76.44     | [下载链接](https://paddle-imagenet-models-name.bj.bcebos.com/dygraph/Res2Net200_vd_26w_4s_ssld_pretrained.pdparams) |
| ResNeXt50_<br>32x4d           | 0.7775    | 0.9382    | 7.56327               | 10.6134              | 4.26     | 25.10     | [下载链接](https://paddle-imagenet-models-name.bj.bcebos.com/dygraph/ResNeXt50_32x4d_pretrained.pdparams)           |
| ResNeXt50_vd_<br>32x4d        | 0.7956    | 0.9462    | 7.62044               | 11.03385             | 4.50     | 25.12     | [下载链接](https://paddle-imagenet-models-name.bj.bcebos.com/dygraph/ResNeXt50_vd_32x4d_pretrained.pdparams)        |
| ResNeXt50_<br>64x4d           | 0.7843    | 0.9413    | 13.80962              | 18.4712              | 8.02    | 45.29     | [下载链接](https://paddle-imagenet-models-name.bj.bcebos.com/dygraph/ResNeXt50_64x4d_pretrained.pdparams)           |
| ResNeXt50_vd_<br>64x4d        | 0.8012    | 0.9486    | 13.94449              | 18.88759             | 8.26    | 45.31     | [下载链接](https://paddle-imagenet-models-name.bj.bcebos.com/dygraph/ResNeXt50_vd_64x4d_pretrained.pdparams)        |
| ResNeXt101_<br>32x4d          | 0.7865    | 0.9419    | 16.21503              | 19.96568             | 8.01    | 44.32     | [下载链接](https://paddle-imagenet-models-name.bj.bcebos.com/dygraph/ResNeXt101_32x4d_pretrained.pdparams)          |
| ResNeXt101_vd_<br>32x4d       | 0.8033    | 0.9512    | 16.28103              | 20.25611             | 8.25    | 44.33     | [下载链接](https://paddle-imagenet-models-name.bj.bcebos.com/dygraph/ResNeXt101_vd_32x4d_pretrained.pdparams)       |
| ResNeXt101_<br>64x4d          | 0.7835    | 0.9452    | 30.4788               | 36.29801             | 15.52    | 83.66     | [下载链接](https://paddle-imagenet-models-name.bj.bcebos.com/dygraph/ResNeXt101_64x4d_pretrained.pdparams)          |
| ResNeXt101_vd_<br>64x4d       | 0.8078    | 0.9520    | 30.40456              | 36.77324             | 15.76    | 83.68     | [下载链接](https://paddle-imagenet-models-name.bj.bcebos.com/dygraph/ResNeXt101_vd_64x4d_pretrained.pdparams)       |
| ResNeXt152_<br>32x4d          | 0.7898    | 0.9433    | 24.86299              | 29.36764             | 11.76    | 60.15     | [下载链接](https://paddle-imagenet-models-name.bj.bcebos.com/dygraph/ResNeXt152_32x4d_pretrained.pdparams)          |
| ResNeXt152_vd_<br>32x4d       | 0.8072    | 0.9520    | 25.03258              | 30.08987             | 12.01    | 60.17      | [下载链接](https://paddle-imagenet-models-name.bj.bcebos.com/dygraph/ResNeXt152_vd_32x4d_pretrained.pdparams)       |
| ResNeXt152_<br>64x4d          | 0.7951    | 0.9471    | 46.7564               | 56.34108             | 23.03    | 115.27    | [下载链接](https://paddle-imagenet-models-name.bj.bcebos.com/dygraph/ResNeXt152_64x4d_pretrained.pdparams)          |
| ResNeXt152_vd_<br>64x4d       | 0.8108    | 0.9534    | 47.18638              | 57.16257             | 23.27    | 115.29   | [下载链接](https://paddle-imagenet-models-name.bj.bcebos.com/dygraph/ResNeXt152_vd_64x4d_pretrained.pdparams)       |
| SE_ResNet18_vd            | 0.7333    | 0.9138    | 1.7691                | 4.19877              | 2.07     | 11.81      | [下载链接](https://paddle-imagenet-models-name.bj.bcebos.com/dygraph/SE_ResNet18_vd_pretrained.pdparams)            |
| SE_ResNet34_vd            | 0.7651    | 0.9320    | 2.88559               | 7.03291              | 3.93     | 22.00     | [下载链接](https://paddle-imagenet-models-name.bj.bcebos.com/dygraph/SE_ResNet34_vd_pretrained.pdparams)            |
| SE_ResNet50_vd            | 0.7952    | 0.9475    | 4.28393               | 10.38846             | 4.36     | 28.16     | [下载链接](https://paddle-imagenet-models-name.bj.bcebos.com/dygraph/SE_ResNet50_vd_pretrained.pdparams)            |
| SE_ResNeXt50_<br>32x4d        | 0.7844    | 0.9396    | 8.74121               | 13.563               | 4.27     | 27.63     | [下载链接](https://paddle-imagenet-models-name.bj.bcebos.com/dygraph/SE_ResNeXt50_32x4d_pretrained.pdparams)        |
| SE_ResNeXt50_vd_<br>32x4d     | 0.8024    | 0.9489    | 9.17134               | 14.76192             | 5.64    | 27.76     | [下载链接](https://paddle-imagenet-models-name.bj.bcebos.com/dygraph/SE_ResNeXt50_vd_32x4d_pretrained.pdparams)     |
| SE_ResNeXt101_<br>32x4d       | 0.7939    | 0.9443    | 18.82604              | 25.31814             | 8.03    | 49.09     | [下载链接](https://paddle-imagenet-models-name.bj.bcebos.com/dygraph/SE_ResNeXt101_32x4d_pretrained.pdparams)       |
| SENet154_vd               | 0.8140    | 0.9548    | 53.79794              | 66.31684             | 24.45    | 122.03    | [下载链接](https://paddle-imagenet-models-name.bj.bcebos.com/dygraph/SENet154_vd_pretrained.pdparams)               |

<a name="7"></a>

## 7. DPN 与 DenseNet 系列

DPN 与 DenseNet 系列模型的精度、速度指标如下表所示，更多关于该系列的模型介绍可以参考：[DPN 与 DenseNet 系列模型文档](../models/DPN_DenseNet.md)。


| 模型                  | Top-1 Acc | Top-5 Acc | time(ms)<br>bs=1 | time(ms)<br>bs=4 | FLOPs(G) | Params(M) | 下载地址                                                                                         |
|-------------|-----------|-----------|-----------------------|----------------------|----------|-----------|--------------------------------------------------------------------------------------|
| DenseNet121 | 0.7566    | 0.9258    | 4.40447               | 9.32623              | 2.87     | 8.06      | [下载链接](https://paddle-imagenet-models-name.bj.bcebos.com/dygraph/DenseNet121_pretrained.pdparams) |
| DenseNet161 | 0.7857    | 0.9414    | 10.39152              | 22.15555             | 7.79    | 28.90     | [下载链接](https://paddle-imagenet-models-name.bj.bcebos.com/dygraph/DenseNet161_pretrained.pdparams) |
| DenseNet169 | 0.7681    | 0.9331    | 6.43598               | 12.98832             | 3.40     | 14.31     | [下载链接](https://paddle-imagenet-models-name.bj.bcebos.com/dygraph/DenseNet169_pretrained.pdparams) |
| DenseNet201 | 0.7763    | 0.9366    | 8.20652               | 17.45838             | 4.34     | 20.24     | [下载链接](https://paddle-imagenet-models-name.bj.bcebos.com/dygraph/DenseNet201_pretrained.pdparams) |
| DenseNet264 | 0.7796    | 0.9385    | 12.14722              | 26.27707             | 5.82    | 33.74     | [下载链接](https://paddle-imagenet-models-name.bj.bcebos.com/dygraph/DenseNet264_pretrained.pdparams) |
| DPN68       | 0.7678    | 0.9343    | 11.64915              | 12.82807             | 2.35     | 12.68     | [下载链接](https://paddle-imagenet-models-name.bj.bcebos.com/dygraph/DPN68_pretrained.pdparams)       |
| DPN92       | 0.7985    | 0.9480    | 18.15746              | 23.87545             | 6.54    | 37.79     | [下载链接](https://paddle-imagenet-models-name.bj.bcebos.com/dygraph/DPN92_pretrained.pdparams)       |
| DPN98       | 0.8059    | 0.9510    | 21.18196              | 33.23925             | 11.728    | 61.74     | [下载链接](https://paddle-imagenet-models-name.bj.bcebos.com/dygraph/DPN98_pretrained.pdparams)       |
| DPN107      | 0.8089    | 0.9532    | 27.62046              | 52.65353             | 18.38    | 87.13     | [下载链接](https://paddle-imagenet-models-name.bj.bcebos.com/dygraph/DPN107_pretrained.pdparams)      |
| DPN131      | 0.8070    | 0.9514    | 28.33119              | 46.19439             | 16.09    | 79.48     | [下载链接](https://paddle-imagenet-models-name.bj.bcebos.com/dygraph/DPN131_pretrained.pdparams)      |



<a name="8"></a>

## 8. HRNet 系列

HRNet 系列模型的精度、速度指标如下表所示，更多关于该系列的模型介绍可以参考：[HRNet 系列模型文档](../models/HRNet.md)。


| 模型          | Top-1 Acc | Top-5 Acc | time(ms)<br>bs=1 | time(ms)<br>bs=4 | FLOPs(G) | Params(M) | 下载地址                                                                                 |
|-------------|-----------|-----------|------------------|------------------|----------|-----------|--------------------------------------------------------------------------------------|
| HRNet_W18_C | 0.7692    | 0.9339    | 7.40636          | 13.29752         | 4.32     | 21.35     | [下载链接](https://paddle-imagenet-models-name.bj.bcebos.com/dygraph/legendary_models/HRNet_W18_C_pretrained.pdparams) |
| HRNet_W18_C_ssld | 0.81162    | 0.95804    | 7.40636          | 13.29752         | 4.32     | 21.35     | [下载链接](https://paddle-imagenet-models-name.bj.bcebos.com/dygraph/legendary_models/HRNet_W18_C_ssld_pretrained.pdparams) |
| HRNet_W30_C | 0.7804    | 0.9402    | 9.57594          | 17.35485         | 8.15   | 37.78     | [下载链接](https://paddle-imagenet-models-name.bj.bcebos.com/dygraph/legendary_models/HRNet_W30_C_pretrained.pdparams) |
| HRNet_W32_C | 0.7828    | 0.9424    | 9.49807          | 17.72921         | 8.97    | 41.30     | [下载链接](https://paddle-imagenet-models-name.bj.bcebos.com/dygraph/legendary_models/HRNet_W32_C_pretrained.pdparams) |
| HRNet_W40_C | 0.7877    | 0.9447    | 12.12202         | 25.68184         | 12.74    | 57.64     | [下载链接](https://paddle-imagenet-models-name.bj.bcebos.com/dygraph/legendary_models/HRNet_W40_C_pretrained.pdparams) |
| HRNet_W44_C | 0.7900    | 0.9451    | 13.19858         | 32.25202         | 14.94    | 67.16     | [下载链接](https://paddle-imagenet-models-name.bj.bcebos.com/dygraph/legendary_models/HRNet_W44_C_pretrained.pdparams) |
| HRNet_W48_C | 0.7895    | 0.9442    | 13.70761         | 34.43572         | 17.34    | 77.57     | [下载链接](https://paddle-imagenet-models-name.bj.bcebos.com/dygraph/legendary_models/HRNet_W48_C_pretrained.pdparams) |
| HRNet_W48_C_ssld | 0.8363    | 0.9682    | 13.70761         | 34.43572         | 17.34    | 77.57     | [下载链接](https://paddle-imagenet-models-name.bj.bcebos.com/dygraph/legendary_models/HRNet_W48_C_ssld_pretrained.pdparams) |
| HRNet_W64_C | 0.7930    | 0.9461    | 17.57527         | 47.9533          | 28.97    | 128.18    | [下载链接](https://paddle-imagenet-models-name.bj.bcebos.com/dygraph/legendary_models/HRNet_W64_C_pretrained.pdparams) |
| SE_HRNet_W64_C_ssld | 0.8475    |  0.9726    |    31.69770      |     94.99546      | 29.00    | 129.12    | [下载链接](https://paddle-imagenet-models-name.bj.bcebos.com/dygraph/legendary_models/SE_HRNet_W64_C_ssld_pretrained.pdparams) |

<a name="9"></a>

## 9. Inception 系列

Inception 系列模型的精度、速度指标如下表所示，更多关于该系列的模型介绍可以参考：[Inception 系列模型文档](../models/Inception.md)。

| 模型                  | Top-1 Acc | Top-5 Acc | time(ms)<br>bs=1 | time(ms)<br>bs=4 | FLOPs(G) | Params(M) | 下载地址                                                                                         |
|--------------------|-----------|-----------|-----------------------|----------------------|----------|-----------|---------------------------------------------------------------------------------------------|
| GoogLeNet          | 0.7070    | 0.8966    | 1.88038               | 4.48882              | 1.44     | 11.54      | [下载链接](https://paddle-imagenet-models-name.bj.bcebos.com/dygraph/GoogLeNet_pretrained.pdparams)          |
| Xception41         | 0.7930    | 0.9453    | 4.96939               | 17.01361             | 8.57    | 23.02     | [下载链接](https://paddle-imagenet-models-name.bj.bcebos.com/dygraph/Xception41_pretrained.pdparams)         |
| Xception41_deeplab | 0.7955    | 0.9438    | 5.33541               | 17.55938             | 9.28    | 27.08     | [下载链接](https://paddle-imagenet-models-name.bj.bcebos.com/dygraph/Xception41_deeplab_pretrained.pdparams) |
| Xception65         | 0.8100    | 0.9549    | 7.26158               | 25.88778             | 13.25    | 36.04     | [下载链接](https://paddle-imagenet-models-name.bj.bcebos.com/dygraph/Xception65_pretrained.pdparams)         |
| Xception65_deeplab | 0.8032    | 0.9449    | 7.60208               | 26.03699             | 13.96    | 40.10     | [下载链接](https://paddle-imagenet-models-name.bj.bcebos.com/dygraph/Xception65_deeplab_pretrained.pdparams) |
| Xception71         | 0.8111    | 0.9545    | 8.72457               | 31.55549             | 16.21    | 37.86     | [下载链接](https://paddle-imagenet-models-name.bj.bcebos.com/dygraph/Xception71_pretrained.pdparams)         |
| InceptionV3        | 0.7914    | 0.9459    | 6.64054              | 13.53630              | 5.73    | 23.87     | [下载链接](https://paddle-imagenet-models-name.bj.bcebos.com/dygraph/legendary_models/InceptionV3_pretrained.pdparams)        |
| InceptionV4        | 0.8077    | 0.9526    | 12.99342              | 25.23416             | 12.29    | 42.74     | [下载链接](https://paddle-imagenet-models-name.bj.bcebos.com/dygraph/InceptionV4_pretrained.pdparams)        |

<a name="10"></a>

## 10. EfficientNet 与 ResNeXt101_wsl 系列

EfficientNet 与 ResNeXt101_wsl 系列模型的精度、速度指标如下表所示，更多关于该系列的模型介绍可以参考：[EfficientNet 与 ResNeXt101_wsl 系列模型文档](../models/EfficientNet_and_ResNeXt101_wsl.md)。


| 模型                        | Top-1 Acc | Top-5 Acc | time(ms)<br>bs=1 | time(ms)<br>bs=4 | FLOPs(G) | Params(M) | 下载地址                                                                                               |
|---------------------------|-----------|-----------|------------------|------------------|----------|-----------|----------------------------------------------------------------------------------------------------|
| ResNeXt101_<br>32x8d_wsl      | 0.8255    | 0.9674    | 18.52528         | 34.25319         | 16.48    | 88.99     | [下载链接](https://paddle-imagenet-models-name.bj.bcebos.com/dygraph/ResNeXt101_32x8d_wsl_pretrained.pdparams)      |
| ResNeXt101_<br>32x16d_wsl     | 0.8424    | 0.9726    | 25.60395         | 71.88384         | 36.26    | 194.36    | [下载链接](https://paddle-imagenet-models-name.bj.bcebos.com/dygraph/ResNeXt101_32x16d_wsl_pretrained.pdparams)     |
| ResNeXt101_<br>32x32d_wsl     | 0.8497    | 0.9759    | 54.87396         | 160.04337        | 87.28   | 469.12    | [下载链接](https://paddle-imagenet-models-name.bj.bcebos.com/dygraph/ResNeXt101_32x32d_wsl_pretrained.pdparams)     |
| ResNeXt101_<br>32x48d_wsl     | 0.8537    | 0.9769    | 99.01698256      | 315.91261        | 153.57   | 829.26     | [下载链接](https://paddle-imagenet-models-name.bj.bcebos.com/dygraph/ResNeXt101_32x48d_wsl_pretrained.pdparams)     |
| Fix_ResNeXt101_<br>32x48d_wsl | 0.8626    | 0.9797    | 160.0838242      | 595.99296        | 313.41   | 829.26     | [下载链接](https://paddle-imagenet-models-name.bj.bcebos.com/dygraph/Fix_ResNeXt101_32x48d_wsl_pretrained.pdparams) |
| EfficientNetB0            | 0.7738    | 0.9331    | 3.442            | 6.11476          | 0.40     | 5.33       | [下载链接](https://paddle-imagenet-models-name.bj.bcebos.com/dygraph/EfficientNetB0_pretrained.pdparams)            |
| EfficientNetB1            | 0.7915    | 0.9441    | 5.3322           | 9.41795          | 0.71     | 7.86      | [下载链接](https://paddle-imagenet-models-name.bj.bcebos.com/dygraph/EfficientNetB1_pretrained.pdparams)            |
| EfficientNetB2            | 0.7985    | 0.9474    | 6.29351          | 10.95702         | 1.02     | 9.18      | [下载链接](https://paddle-imagenet-models-name.bj.bcebos.com/dygraph/EfficientNetB2_pretrained.pdparams)            |
| EfficientNetB3            | 0.8115    | 0.9541    | 7.67749          | 16.53288         | 1.88     | 12.324     | [下载链接](https://paddle-imagenet-models-name.bj.bcebos.com/dygraph/EfficientNetB3_pretrained.pdparams)            |
| EfficientNetB4            | 0.8285    | 0.9623    | 12.15894         | 30.94567         | 4.51     | 19.47     | [下载链接](https://paddle-imagenet-models-name.bj.bcebos.com/dygraph/EfficientNetB4_pretrained.pdparams)            |
| EfficientNetB5            | 0.8362    | 0.9672    | 20.48571         | 61.60252         | 10.51    | 30.56     | [下载链接](https://paddle-imagenet-models-name.bj.bcebos.com/dygraph/EfficientNetB5_pretrained.pdparams)            |
| EfficientNetB6            | 0.8400    | 0.9688    | 32.62402         | -                | 19.47    | 43.27        | [下载链接](https://paddle-imagenet-models-name.bj.bcebos.com/dygraph/EfficientNetB6_pretrained.pdparams)            |
| EfficientNetB7            | 0.8430    | 0.9689    | 53.93823         | -                | 38.45    | 66.66     | [下载链接](https://paddle-imagenet-models-name.bj.bcebos.com/dygraph/EfficientNetB7_pretrained.pdparams)            |
| EfficientNetB0_<br>small      | 0.7580    | 0.9258    | 2.3076           | 4.71886          | 0.40     | 4.69      | [下载链接](https://paddle-imagenet-models-name.bj.bcebos.com/dygraph/EfficientNetB0_small_pretrained.pdparams)      |

<a name="11"></a>

## 11. ResNeSt 与 RegNet 系列

ResNeSt 与 RegNet 系列模型的精度、速度指标如下表所示，更多关于该系列的模型介绍可以参考：[ResNeSt 与 RegNet 系列模型文档](../models/ResNeSt_RegNet.md)。


| 模型                     | Top-1 Acc | Top-5 Acc | time(ms)<br>bs=1 | time(ms)<br>bs=4 | FLOPs(G) | Params(M) | 下载地址                                                                                                 |
|------------------------|-----------|-----------|------------------|------------------|----------|-----------|------------------------------------------------------------------------------------------------------|
| ResNeSt50_<br>fast_1s1x64d | 0.8035    | 0.9528    | 3.45405                | 8.72680                | 4.36     | 26.27      | [下载链接](https://paddle-imagenet-models-name.bj.bcebos.com/dygraph/ResNeSt50_fast_1s1x64d_pretrained.pdparams) |
| ResNeSt50              | 0.8083    | 0.9542    | 6.69042    | 8.01664                | 5.40    | 27.54      | [下载链接](https://paddle-imagenet-models-name.bj.bcebos.com/dygraph/ResNeSt50_pretrained.pdparams)              |
| RegNetX_4GF            | 0.785     | 0.9416    |    6.46478              |      11.19862           | 4.00        | 22.23      | [下载链接](https://paddle-imagenet-models-name.bj.bcebos.com/dygraph/RegNetX_4GF_pretrained.pdparams)            |

<a name="12"></a>

## 12. ViT_and_DeiT 系列

ViT(Vision Transformer) 与 DeiT（Data-efficient Image Transformers）系列模型的精度、速度指标如下表所示. 更多关于该系列模型的介绍可以参考： [ViT_and_DeiT 系列模型文档](../models/ViT_and_DeiT.md)。


| 模型                  | Top-1 Acc | Top-5 Acc | time(ms)<br>bs=1 | time(ms)<br>bs=4 | FLOPs(G) | Params(M) | 下载地址 |
|------------------------|-----------|-----------|------------------|------------------|----------|------------------------|------------------------|
| ViT_small_<br/>patch16_224 | 0.7769  | 0.9342   | -                | -                |   9.41   | 48.60 | [下载链接](https://paddle-imagenet-models-name.bj.bcebos.com/dygraph/ViT_small_patch16_224_pretrained.pdparams) |
| ViT_base_<br/>patch16_224 | 0.8195   | 0.9617   | -    | -                |  16.85   | 86.42 | [下载链接](https://paddle-imagenet-models-name.bj.bcebos.com/dygraph/ViT_base_patch16_224_pretrained.pdparams) |
| ViT_base_<br/>patch16_384 | 0.8414  | 0.9717   |    -              |      -           |    49.35     | 86.42 | [下载链接](https://paddle-imagenet-models-name.bj.bcebos.com/dygraph/ViT_base_patch16_384_pretrained.pdparams) |
| ViT_base_<br/>patch32_384 | 0.8176   | 0.9613   | - | - | 12.66 | 88.19 | [下载链接](https://paddle-imagenet-models-name.bj.bcebos.com/dygraph/ViT_base_patch32_384_pretrained.pdparams) |
| ViT_large_<br/>patch16_224 | 0.8323  | 0.9650   | - | - | 59.65 | 304.12 | [下载链接](https://paddle-imagenet-models-name.bj.bcebos.com/dygraph/ViT_large_patch16_224_pretrained.pdparams) |
| ViT_large_<br/>patch16_384 | 0.8513  | 0.9736  | - | - | 174.70 | 304.12

 | [下载链接](https://paddle-imagenet-models-name.bj.bcebos.com/dygraph/ViT_large_patch16_384_pretrained.pdparams) |
| ViT_large_<br/>patch32_384 | 0.8153   | 0.9608  | - | - | 44.24 | 306.48 | [下载链接](https://paddle-imagenet-models-name.bj.bcebos.com/dygraph/ViT_large_patch32_384_pretrained.pdparams) |



| 模型                  | Top-1 Acc | Top-5 Acc | time(ms)<br>bs=1 | time(ms)<br>bs=4 | FLOPs(G) | Params(M) | 下载地址 |
|------------------------|-----------|-----------|------------------|------------------|----------|------------------------|------------------------|
| DeiT_tiny_<br>patch16_224 | 0.718 | 0.910 | -                | -                |   1.07   | 5.68 | [下载链接](https://paddle-imagenet-models-name.bj.bcebos.com/dygraph/DeiT_tiny_patch16_224_pretrained.pdparams) |
| DeiT_small_<br>patch16_224 | 0.796 | 0.949 | -    | -                |  4.24   | 21.97 | [下载链接](https://paddle-imagenet-models-name.bj.bcebos.com/dygraph/DeiT_small_patch16_224_pretrained.pdparams) |
| DeiT_base_<br>patch16_224 | 0.817 | 0.957 |    -              |      -           |    16.85     | 86.42 | [下载链接](https://paddle-imagenet-models-name.bj.bcebos.com/dygraph/DeiT_base_patch16_224_pretrained.pdparams) |
| DeiT_base_<br>patch16_384 | 0.830 | 0.962 | - | - | 49.35 | 86.42 | [下载链接](https://paddle-imagenet-models-name.bj.bcebos.com/dygraph/DeiT_base_patch16_384_pretrained.pdparams) |
| DeiT_tiny_<br>distilled_patch16_224 | 0.741 | 0.918 | - | - | 1.08 | 5.87 | [下载链接](https://paddle-imagenet-models-name.bj.bcebos.com/dygraph/DeiT_tiny_distilled_patch16_224_pretrained.pdparams) |
| DeiT_small_<br>distilled_patch16_224 | 0.809 | 0.953 | - | - | 4.26 | 22.36 | [下载链接](https://paddle-imagenet-models-name.bj.bcebos.com/dygraph/DeiT_small_distilled_patch16_224_pretrained.pdparams) |
| DeiT_base_<br>distilled_patch16_224 | 0.831 | 0.964 | - | - | 16.93 | 87.18 | [下载链接](https://paddle-imagenet-models-name.bj.bcebos.com/dygraph/DeiT_base_distilled_patch16_224_pretrained.pdparams) |
| DeiT_base_<br>distilled_patch16_384 | 0.851 | 0.973 | - | - | 49.43 | 87.18 | [下载链接](https://paddle-imagenet-models-name.bj.bcebos.com/dygraph/DeiT_base_distilled_patch16_384_pretrained.pdparams) |

<a name="13"></a>

## 13. RepVGG 系列

关于 RepVGG 系列模型的精度、速度指标如下表所示，更多介绍可以参考：[RepVGG 系列模型文档](../models/RepVGG.md)。


| 模型                     | Top-1 Acc | Top-5 Acc | time(ms)<br>bs=1 | time(ms)<br>bs=4 | FLOPs(G) | Params(M) | 下载地址 |
|------------------------|-----------|-----------|------------------|------------------|----------|-----------|------------------------------------------------------------------------------------------------------|
| RepVGG_A0   | 0.7131    | 0.9016    |  |  | 1.36 | 8.31 | [下载链接](https://paddle-imagenet-models-name.bj.bcebos.com/dygraph/RepVGG_A0_pretrained.pdparams) |
| RepVGG_A1   | 0.7380    | 0.9146    |  |  | 2.37 | 12.79 | [下载链接](https://paddle-imagenet-models-name.bj.bcebos.com/dygraph/RepVGG_A1_pretrained.pdparams) |
| RepVGG_A2   | 0.7571    | 0.9264    |  |  | 5.12 | 25.50 | [下载链接](https://paddle-imagenet-models-name.bj.bcebos.com/dygraph/RepVGG_A2_pretrained.pdparams) |
| RepVGG_B0   | 0.7450    | 0.9213    |  |  | 3.06 | 14.34 | [下载链接](https://paddle-imagenet-models-name.bj.bcebos.com/dygraph/RepVGG_B0_pretrained.pdparams) |
| RepVGG_B1   | 0.7773    | 0.9385    |  |  | 11.82 | 51.83 | [下载链接](https://paddle-imagenet-models-name.bj.bcebos.com/dygraph/RepVGG_B1_pretrained.pdparams) |
| RepVGG_B2   | 0.7813    | 0.9410    |  |  | 18.38 | 80.32 | [下载链接](https://paddle-imagenet-models-name.bj.bcebos.com/dygraph/RepVGG_B2_pretrained.pdparams) |
| RepVGG_B1g2 | 0.7732    | 0.9359    |  |  | 8.82 | 41.36 | [下载链接](https://paddle-imagenet-models-name.bj.bcebos.com/dygraph/RepVGG_B1g2_pretrained.pdparams) |
| RepVGG_B1g4 | 0.7675    | 0.9335    |  |  | 7.31 | 36.13 | [下载链接](https://paddle-imagenet-models-name.bj.bcebos.com/dygraph/RepVGG_B1g4_pretrained.pdparams) |
| RepVGG_B2g4 | 0.7881    | 0.9448    |  |  | 11.34 | 55.78 | [下载链接](https://paddle-imagenet-models-name.bj.bcebos.com/dygraph/RepVGG_B2g4_pretrained.pdparams) |
| RepVGG_B3g4 | 0.7965    | 0.9485    |  |  | 16.07 | 75.63 | [下载链接](https://paddle-imagenet-models-name.bj.bcebos.com/dygraph/RepVGG_B3g4_pretrained.pdparams) |

<a name="14"></a>

## 14. MixNet 系列

关于 MixNet 系列模型的精度、速度指标如下表所示，更多介绍可以参考：[MixNet 系列模型文档](../models/MixNet.md)。

| 模型     | Top-1 Acc | Top-5 Acc | time(ms)<br>bs=1 | time(ms)<br>bs=4 | FLOPs(M) | Params(M) | 下载地址                                                     |
| -------- | --------- | --------- | ---------------- | ---------------- | -------- | --------- | ------------------------------------------------------------ |
| MixNet_S | 0.7628    | 0.9299    |                  |                  | 252.977  | 4.167     | [下载链接](https://paddle-imagenet-models-name.bj.bcebos.com/dygraph/MixNet_S_pretrained.pdparams) |
| MixNet_M | 0.7767    | 0.9364    |                  |                  | 357.119  | 5.065     | [下载链接](https://paddle-imagenet-models-name.bj.bcebos.com/dygraph/MixNet_M_pretrained.pdparams) |
| MixNet_L | 0.7860    | 0.9437    |                  |                  | 579.017  | 7.384     | [下载链接](https://paddle-imagenet-models-name.bj.bcebos.com/dygraph/MixNet_L_pretrained.pdparams) |

<a name="15"></a>

## 15. ReXNet 系列

关于 ReXNet 系列模型的精度、速度指标如下表所示，更多介绍可以参考：[ReXNet 系列模型文档](../models/ReXNet.md)。

| 模型       | Top-1 Acc | Top-5 Acc | time(ms)<br>bs=1 | time(ms)<br>bs=4 | FLOPs(G) | Params(M) | 下载地址                                                     |
| ---------- | --------- | --------- | ---------------- | ---------------- | -------- | --------- | ------------------------------------------------------------ |
| ReXNet_1_0 | 0.7746    | 0.9370    |                  |                  | 0.415    | 4.84     | [下载链接](https://paddle-imagenet-models-name.bj.bcebos.com/dygraph/ReXNet_1_0_pretrained.pdparams) |
| ReXNet_1_3 | 0.7913    | 0.9464    |                  |                  | 0.68    | 7.61     | [下载链接](https://paddle-imagenet-models-name.bj.bcebos.com/dygraph/ReXNet_1_3_pretrained.pdparams) |
| ReXNet_1_5 | 0.8006    | 0.9512    |                  |                  | 0.90    | 9.79     | [下载链接](https://paddle-imagenet-models-name.bj.bcebos.com/dygraph/ReXNet_1_5_pretrained.pdparams) |
| ReXNet_2_0 | 0.8122    | 0.9536    |                  |                  | 1.56    | 16.45    | [下载链接](https://paddle-imagenet-models-name.bj.bcebos.com/dygraph/ReXNet_2_0_pretrained.pdparams) |
| ReXNet_3_0 | 0.8209    | 0.9612    |                  |                  | 3.44    | 34.83    | [下载链接](https://paddle-imagenet-models-name.bj.bcebos.com/dygraph/ReXNet_3_0_pretrained.pdparams) |

<a name="16"></a>

## 16. SwinTransformer 系列

关于 SwinTransformer 系列模型的精度、速度指标如下表所示，更多介绍可以参考：[SwinTransformer 系列模型文档](../models/SwinTransformer.md)。

| 模型       | Top-1 Acc | Top-5 Acc | time(ms)<br>bs=1 | time(ms)<br>bs=4 | FLOPs(G) | Params(M) | 下载地址                                                     |
| ---------- | --------- | --------- | ---------------- | ---------------- | -------- | --------- | ------------------------------------------------------------ |
| SwinTransformer_tiny_patch4_window7_224    | 0.8069 | 0.9534 |                  |                  | 4.35  | 28.26   | [下载链接](https://paddle-imagenet-models-name.bj.bcebos.com/dygraph/SwinTransformer_tiny_patch4_window7_224_pretrained.pdparams) |
| SwinTransformer_small_patch4_window7_224   | 0.8275 | 0.9613 |                  |                  | 8.51  | 49.56   | [下载链接](https://paddle-imagenet-models-name.bj.bcebos.com/dygraph/SwinTransformer_small_patch4_window7_224_pretrained.pdparams) |
| SwinTransformer_base_patch4_window7_224    | 0.8300 | 0.9626 |                  |                  | 15.13 | 87.70   | [下载链接](https://paddle-imagenet-models-name.bj.bcebos.com/dygraph/SwinTransformer_base_patch4_window7_224_pretrained.pdparams) |
| SwinTransformer_base_patch4_window12_384   | 0.8439 | 0.9693 |                  |                  | 44.45 | 87.70   | [下载链接](https://paddle-imagenet-models-name.bj.bcebos.com/dygraph/SwinTransformer_base_patch4_window12_384_pretrained.pdparams) |
| SwinTransformer_base_patch4_window7_224<sup>[1]</sup>     | 0.8487 | 0.9746 |                  |                  | 15.13 | 87.70   | [下载链接](https://paddle-imagenet-models-name.bj.bcebos.com/dygraph/SwinTransformer_base_patch4_window7_224_22kto1k_pretrained.pdparams) |
| SwinTransformer_base_patch4_window12_384<sup>[1]</sup>    | 0.8642 | 0.9807 |                  |                  | 44.45 | 87.70   | [下载链接](https://paddle-imagenet-models-name.bj.bcebos.com/dygraph/SwinTransformer_base_patch4_window12_384_22kto1k_pretrained.pdparams) |
| SwinTransformer_large_patch4_window7_224<sup>[1]</sup>    | 0.8596 | 0.9783 |                  |                  | 34.02 | 196.43  | [下载链接](https://paddle-imagenet-models-name.bj.bcebos.com/dygraph/SwinTransformer_large_patch4_window7_224_22kto1k_pretrained.pdparams) |
| SwinTransformer_large_patch4_window12_384<sup>[1]</sup>   | 0.8719 | 0.9823 |                  |                  | 99.97 | 196.43 | [下载链接](https://paddle-imagenet-models-name.bj.bcebos.com/dygraph/SwinTransformer_large_patch4_window12_384_22kto1k_pretrained.pdparams) |

[1]：基于 ImageNet22k 数据集预训练，然后在 ImageNet1k 数据集迁移学习得到。

<a name="17"></a>

## 17. LeViT 系列

关于 LeViT 系列模型的精度、速度指标如下表所示，更多介绍可以参考：[LeViT 系列模型文档](../models/LeViT.md)。

| 模型       | Top-1 Acc | Top-5 Acc | time(ms)<br>bs=1 | time(ms)<br>bs=4 | FLOPs(M) | Params(M) | 下载地址                                                     |
| ---------- | --------- | --------- | ---------------- | ---------------- | -------- | --------- | ------------------------------------------------------------ |
| LeViT_128S | 0.7598    | 0.9269    |                  |                  | 281    | 7.42     | [下载链接](https://paddle-imagenet-models-name.bj.bcebos.com/dygraph/LeViT_128S_pretrained.pdparams) |
| LeViT_128 | 0.7810    | 0.9371    |                  |                  | 365    | 8.87     | [下载链接](https://paddle-imagenet-models-name.bj.bcebos.com/dygraph/LeViT_128_pretrained.pdparams) |
| LeViT_192 | 0.7934    | 0.9446    |                  |                  | 597    | 10.61     | [下载链接](https://paddle-imagenet-models-name.bj.bcebos.com/dygraph/LeViT_192_pretrained.pdparams) |
| LeViT_256 | 0.8085    | 0.9497    |                  |                  | 1049    | 18.45    | [下载链接](https://paddle-imagenet-models-name.bj.bcebos.com/dygraph/LeViT_256_pretrained.pdparams) |
| LeViT_384 | 0.8191   | 0.9551    |                  |                  | 2234    | 38.45    | [下载链接](https://paddle-imagenet-models-name.bj.bcebos.com/dygraph/LeViT_384_pretrained.pdparams) |

**注**：与 Reference 的精度差异源于数据预处理不同及未使用蒸馏的 head 作为输出。

<a name="18"></a>

## 18. Twins 系列

关于 Twins 系列模型的精度、速度指标如下表所示，更多介绍可以参考：[Twins 系列模型文档](../models/Twins.md)。

| 模型       | Top-1 Acc | Top-5 Acc | time(ms)<br>bs=1 | time(ms)<br>bs=4 | FLOPs(G) | Params(M) | 下载地址                                                     |
| ---------- | --------- | --------- | ---------------- | ---------------- | -------- | --------- | ------------------------------------------------------------ |
| pcpvt_small | 0.8082    | 0.9552    |                  |                  |3.67    | 24.06    | [下载链接](https://paddle-imagenet-models-name.bj.bcebos.com/dygraph/pcpvt_small_pretrained.pdparams) |
| pcpvt_base | 0.8242    | 0.9619    |                  |                  | 6.44    | 43.83    | [下载链接](https://paddle-imagenet-models-name.bj.bcebos.com/dygraph/pcpvt_base_pretrained.pdparams) |
| pcpvt_large | 0.8273    | 0.9650    |                  |                  | 9.50    | 60.99     | [下载链接](https://paddle-imagenet-models-name.bj.bcebos.com/dygraph/pcpvt_large_pretrained.pdparams) |
| alt_gvt_small | 0.8140    | 0.9546    |                  |                  |2.81   | 24.06   | [下载链接](https://paddle-imagenet-models-name.bj.bcebos.com/dygraph/alt_gvt_small_pretrained.pdparams) |
| alt_gvt_base | 0.8294   | 0.9621    |                  |                  | 8.34   | 56.07   | [下载链接](https://paddle-imagenet-models-name.bj.bcebos.com/dygraph/alt_gvt_base_pretrained.pdparams) |
| alt_gvt_large | 0.8331   | 0.9642    |                  |                  | 14.81   | 99.27    | [下载链接](https://paddle-imagenet-models-name.bj.bcebos.com/dygraph/alt_gvt_large_pretrained.pdparams) |

**注**：与 Reference 的精度差异源于数据预处理不同。

<a name="19"></a>

## 19. HarDNet 系列

关于 HarDNet 系列模型的精度、速度指标如下表所示，更多介绍可以参考：[HarDNet 系列模型文档](../models/HarDNet.md)。

| 模型       | Top-1 Acc | Top-5 Acc | time(ms)<br>bs=1 | time(ms)<br>bs=4 | FLOPs(G) | Params(M) | 下载地址                                                     |
| ---------- | --------- | --------- | ---------------- | ---------------- | -------- | --------- | ------------------------------------------------------------ |
| HarDNet39_ds | 0.7133    |0.8998    |                  |                  | 0.44   |  3.51    | [下载链接](https://paddle-imagenet-models-name.bj.bcebos.com/dygraph/HarDNet39_ds_pretrained.pdparams) |
| HarDNet68_ds |0.7362    | 0.9152   |                  |                  | 0.79   | 4.20 | [下载链接](https://paddle-imagenet-models-name.bj.bcebos.com/dygraph/HarDNet68_ds_pretrained.pdparams) |
| HarDNet68| 0.7546   | 0.9265   |                  |                  | 4.26   | 17.58    | [下载链接](https://paddle-imagenet-models-name.bj.bcebos.com/dygraph/HarDNet68_pretrained.pdparams) |
| HarDNet85 | 0.7744   | 0.9355   |                  |                  | 9.09   | 36.69  | [下载链接](https://paddle-imagenet-models-name.bj.bcebos.com/dygraph/HarDNet85_pretrained.pdparams) |

<a name="20"></a>

## 20. DLA 系列

关于 DLA 系列模型的精度、速度指标如下表所示，更多介绍可以参考：[DLA 系列模型文档](../models/DLA.md)。

| 模型       | Top-1 Acc | Top-5 Acc | time(ms)<br>bs=1 | time(ms)<br>bs=4 | FLOPs(G) | Params(M) | 下载地址                                                     |
| ---------- | --------- | --------- | ---------------- | ---------------- | -------- | --------- | ------------------------------------------------------------ |
| DLA102 | 0.7893    |0.9452    |                  |                  | 7.19   |  33.34    | [下载链接](https://paddle-imagenet-models-name.bj.bcebos.com/dygraph/DLA102_pretrained.pdparams) |
| DLA102x2 |0.7885    | 0.9445  |                  |                  | 9.34   | 41.42 | [下载链接](https://paddle-imagenet-models-name.bj.bcebos.com/dygraph/DLA102x2_pretrained.pdparams) |
| DLA102x| 0.781   | 0.9400   |                  |                  | 5.89  | 26.40    | [下载链接](https://paddle-imagenet-models-name.bj.bcebos.com/dygraph/DLA102x_pretrained.pdparams) |
| DLA169 | 0.7809  | 0.9409   |                  |                  | 11.59  | 53.50  | [下载链接](https://paddle-imagenet-models-name.bj.bcebos.com/dygraph/DLA169_pretrained.pdparams) |
| DLA34 | 0.7603   | 0.9298    |                  |                  | 3.07   |  15.76    | [下载链接](https://paddle-imagenet-models-name.bj.bcebos.com/dygraph/DLA34_pretrained.pdparams) |
| DLA46_c |0.6321   | 0.853   |                  |                  | 0.54   | 1.31 | [下载链接](https://paddle-imagenet-models-name.bj.bcebos.com/dygraph/DLA46_c_pretrained.pdparams) |
| DLA60 | 0.7610   | 0.9292   |                  |                  | 4.26   | 22.08    | [下载链接](https://paddle-imagenet-models-name.bj.bcebos.com/dygraph/DLA60_pretrained.pdparams) |
| DLA60x_c | 0.6645   | 0.8754   |                  |                  | 0.59   | 1.33  | [下载链接](https://paddle-imagenet-models-name.bj.bcebos.com/dygraph/DLA60x_c_pretrained.pdparams) |
| DLA60x | 0.7753  | 0.9378  |                  |                  | 3.54   | 17.41  | [下载链接](https://paddle-imagenet-models-name.bj.bcebos.com/dygraph/DLA60x_pretrained.pdparams) |

<a name="21"></a>

## 21. RedNet 系列

关于 RedNet 系列模型的精度、速度指标如下表所示，更多介绍可以参考：[RedNet 系列模型文档](../models/RedNet.md)。

| 模型       | Top-1 Acc | Top-5 Acc | time(ms)<br>bs=1 | time(ms)<br>bs=4 | FLOPs(G) | Params(M) | 下载地址                                                     |
| ---------- | --------- | --------- | ---------------- | ---------------- | -------- | --------- | ------------------------------------------------------------ |
| RedNet26 | 0.7595   |0.9319  |                  |                  | 1.69   |  9.26    | [下载链接](https://paddle-imagenet-models-name.bj.bcebos.com/dygraph/RedNet26_pretrained.pdparams) |
| RedNet38 |0.7747  | 0.9356  |                  |                  | 2.14   | 12.43 | [下载链接](https://paddle-imagenet-models-name.bj.bcebos.com/dygraph/RedNet38_pretrained.pdparams) |
| RedNet50| 0.7833  | 0.9417   |                  |                  | 2.61   | 15.60    | [下载链接](https://paddle-imagenet-models-name.bj.bcebos.com/dygraph/RedNet50_pretrained.pdparams) |
| RedNet101 | 0.7894  | 0.9436   |                  |                  | 4.59  | 25.76 | [下载链接](https://paddle-imagenet-models-name.bj.bcebos.com/dygraph/RedNet101_pretrained.pdparams) |
| RedNet152 | 0.7917  | 0.9440   |                  |                  | 6.57  | 34.14  | [下载链接](https://paddle-imagenet-models-name.bj.bcebos.com/dygraph/RedNet152_pretrained.pdparams) |

<a name="22"></a>

## 22. TNT 系列

关于 TNT 系列模型的精度、速度指标如下表所示，更多介绍可以参考：[TNT 系列模型文档](../models/TNT.md)。

| 模型       | Top-1 Acc | Top-5 Acc | time(ms)<br>bs=1 | time(ms)<br>bs=4 | FLOPs(G) | Params(M) | 下载地址                                                     |
| ---------- | --------- | --------- | ---------------- | ---------------- | -------- | --------- | ------------------------------------------------------------ |
| TNT_small | 0.8121   |0.9563  |                  |                  | 4.83   |  23.68    | [下载链接](https://paddle-imagenet-models-name.bj.bcebos.com/dygraph/TNT_small_pretrained.pdparams) |               |  

**注**：TNT 模型的数据预处理部分 `NormalizeImage` 中的 `mean` 与 `std` 均为 0.5。

<a name="23"></a>

## 23. 其他模型

关于 AlexNet、SqueezeNet 系列、VGG 系列、DarkNet53 等模型的精度、速度指标如下表所示，更多介绍可以参考：[其他模型文档](../models/Others.md)。


| 模型                     | Top-1 Acc | Top-5 Acc | time(ms)<br>bs=1 | time(ms)<br>bs=4 | FLOPs(G) | Params(M) | 下载地址 |
|------------------------|-----------|-----------|------------------|------------------|----------|-----------|------------------------------------------------------------------------------------------------------|
| AlexNet       | 0.567 | 0.792 | 1.44993         | 2.46696         | 0.71 | 61.10 | [下载链接](https://paddle-imagenet-models-name.bj.bcebos.com/dygraph/AlexNet_pretrained.pdparams) |
| SqueezeNet1_0 | 0.596 | 0.817 | 0.96736 | 2.53221         | 0.78 | 1.25 | [下载链接](https://paddle-imagenet-models-name.bj.bcebos.com/dygraph/SqueezeNet1_0_pretrained.pdparams) |
| SqueezeNet1_1 | 0.601 | 0.819 | 0.76032       | 1.877      | 0.35   | 1.24 | [下载链接](https://paddle-imagenet-models-name.bj.bcebos.com/dygraph/SqueezeNet1_1_pretrained.pdparams) |
| VGG11 | 0.693 | 0.891 | 3.90412 | 9.51147 | 7.61 | 132.86 | [下载链接](https://paddle-imagenet-models-name.bj.bcebos.com/dygraph/legendary_models/VGG11_pretrained.pdparams) |
| VGG13 | 0.700 | 0.894 | 4.64684 | 12.61558 | 11.31 | 133.05 | [下载链接](https://paddle-imagenet-models-name.bj.bcebos.com/dygraph/legendary_models/VGG13_pretrained.pdparams) |
| VGG16 | 0.720 | 0.907 | 5.61769 | 16.40064 | 15.470 | 138.35 | [下载链接](https://paddle-imagenet-models-name.bj.bcebos.com/dygraph/legendary_models/VGG16_pretrained.pdparams) |
| VGG19 | 0.726 | 0.909 | 6.65221 | 20.4334 | 19.63 | 143.66 | [下载链接](https://paddle-imagenet-models-name.bj.bcebos.com/dygraph/legendary_models/VGG19_pretrained.pdparams) |
| DarkNet53 | 0.780 | 0.941 | 4.10829 | 12.1714 | 9.31 | 41.65 | [下载链接](https://paddle-imagenet-models-name.bj.bcebos.com/dygraph/DarkNet53_pretrained.pdparams) |<|MERGE_RESOLUTION|>--- conflicted
+++ resolved
@@ -1,46 +1,4 @@
 <!-- 简体中文 | [English](../../en/algorithm_introduction/ImageNet_models.md) -->
-
-
-<<<<<<< HEAD
-## ImageNet预训练模型库
-
-### 目录
-
-- [模型库概览图](#模型库概览图)
-- [SSLD知识蒸馏预训练模型](#模型库概览图)
-    - [服务器端知识蒸馏模型](#服务器端知识蒸馏模型)
-    - [移动端知识蒸馏模型](#移动端知识蒸馏模型)
-    - [Intel CPU端知识蒸馏模型](#Intel-CPU端知识蒸馏模型)
-- [PP-LCNet系列](#PP-LCNet系列)
-- [ResNet系列](#ResNet系列)
-- [移动端系列](#移动端系列)
-- [SEResNeXt与Res2Net系列](#SEResNeXt与Res2Net系列)
-- [DPN与DenseNet系列](#DPN与DenseNet系列)
-- [HRNet系列](#HRNet系列)
-- [Inception系列](#Inception系列)
-- [EfficientNet与ResNeXt101_wsl系列](#EfficientNet与ResNeXt101_wsl系列)
-- [ResNeSt与RegNet系列](#ResNeSt与RegNet系列)
-- [ViT_and_DeiT系列](#ViT_and_DeiT系列)
-- [RepVGG系列](#RepVGG系列)
-- [MixNet系列](#MixNet系列)
-- [SwinTransformer系列](#SwinTransformer系列)
-- [LeViT系列](#LeViT系列)
-- [HarDNet系列](#HarDNet系列)
-- [DLA系列](#DLA系列)
-- [RedNet系列](#RedNet系列)
-- [TNT系列](#TNT系列)
-- [其他模型](#其他模型)
-
-
-<a name="模型库概览图"></a>
-### 模型库概览图
-
-基于ImageNet1k分类数据集，PaddleClas支持37个系列分类网络结构以及对应的217个图像分类预训练模型，训练技巧、每个系列网络结构的简单介绍和性能评估将在相应章节展现，下面所有的速度指标评估环境如下：
-* Arm CPU的评估环境基于骁龙855（SD855）。
-* Intel CPU的评估环境基于Intel(R) Xeon(R) Gold 6148。
-* GPU评估环境基于T4机器，在FP32+TensorRT配置下运行500次测得（去除前10次的warmup时间）。
-* FLOPs与Params通过`paddle.flops()`计算得到（PaddlePaddle版本为2.2）
-# ImageNet 预训练模型库
 
 ## 目录
 
@@ -194,7 +152,6 @@
 
 | 模型          | Top-1 Acc | Top-5 Acc | SD855 time(ms)<br>bs=1 | FLOPs(M) | Params(M) | 模型大小(M) | 下载地址   |
 |----------------------------------|-----------|-----------|------------------------|----------|-----------|---------|-----------------------------------------------------------------------------------------------------------|
-<<<<<<< HEAD
 | MobileNetV1_<br>x0_25                | 0.5143    | 0.7546    | 3.21985                | 43.56     | 0.48      | 1.9     | [下载链接](https://paddle-imagenet-models-name.bj.bcebos.com/dygraph/legendary_models/MobileNetV1_x0_25_pretrained.pdparams)                |
 | MobileNetV1_<br>x0_5                 | 0.6352    | 0.8473    | 9.579599               | 154.57     | 1.34      | 5.2     | [下载链接](https://paddle-imagenet-models-name.bj.bcebos.com/dygraph/legendary_models/MobileNetV1_x0_5_pretrained.pdparams)                 |
 | MobileNetV1_<br>x0_75                | 0.6881    | 0.8823    | 19.436399              | 333.00     | 2.60      | 10      | [下载链接](https://paddle-imagenet-models-name.bj.bcebos.com/dygraph/legendary_models/MobileNetV1_x0_75_pretrained.pdparams)                |
@@ -242,59 +199,7 @@
 
 SEResNeXt 与 Res2Net 系列模型的精度、速度指标如下表所示，更多关于该系列的模型介绍可以参考：[SEResNeXt 与 Res2Net 系列模型文档](../models/SEResNext_and_Res2Net.md)。
 
-
-| 模型                  | Top-1 Acc | Top-5 Acc | time(ms)<br>bs=1 | time(ms)<br>bs=4 | FLOPs(G) | Params(M) | 下载地址                                                                                         |
-=======
-| MobileNetV1_<br>x0_25                | 0.5143    | 0.7546    | 3.21985                | 0.07     | 0.46      | 1.9     | [下载链接](https://paddle-imagenet-models-name.bj.bcebos.com/dygraph/legendary_models/MobileNetV1_x0_25_pretrained.pdparams)                |
-| MobileNetV1_<br>x0_5                 | 0.6352    | 0.8473    | 9.579599               | 0.28     | 1.31      | 5.2     | [下载链接](https://paddle-imagenet-models-name.bj.bcebos.com/dygraph/legendary_models/MobileNetV1_x0_5_pretrained.pdparams)                 |
-| MobileNetV1_<br>x0_75                | 0.6881    | 0.8823    | 19.436399              | 0.63     | 2.55      | 10      | [下载链接](https://paddle-imagenet-models-name.bj.bcebos.com/dygraph/legendary_models/MobileNetV1_x0_75_pretrained.pdparams)                |
-| MobileNetV1                      | 0.7099    | 0.8968    | 32.523048              | 1.11     | 4.19      | 16      | [下载链接](https://paddle-imagenet-models-name.bj.bcebos.com/dygraph/legendary_models/MobileNetV1_pretrained.pdparams)                      |
-| MobileNetV1_<br>ssld                 | 0.7789    | 0.9394    | 32.523048              | 1.11     | 4.19      | 16      | [下载链接](https://paddle-imagenet-models-name.bj.bcebos.com/dygraph/legendary_models/MobileNetV1_ssld_pretrained.pdparams)                 |
-| MobileNetV2_<br>x0_25                | 0.5321    | 0.7652    | 3.79925                | 0.05     | 1.5       | 6.1     | [下载链接](https://paddle-imagenet-models-name.bj.bcebos.com/dygraph/MobileNetV2_x0_25_pretrained.pdparams)                |
-| MobileNetV2_<br>x0_5                 | 0.6503    | 0.8572    | 8.7021                 | 0.17     | 1.93      | 7.8     | [下载链接](https://paddle-imagenet-models-name.bj.bcebos.com/dygraph/MobileNetV2_x0_5_pretrained.pdparams)                 |
-| MobileNetV2_<br>x0_75                | 0.6983    | 0.8901    | 15.531351              | 0.35     | 2.58      | 10      | [下载链接](https://paddle-imagenet-models-name.bj.bcebos.com/dygraph/MobileNetV2_x0_75_pretrained.pdparams)                |
-| MobileNetV2                      | 0.7215    | 0.9065    | 23.317699              | 0.6      | 3.44      | 14      | [下载链接](https://paddle-imagenet-models-name.bj.bcebos.com/dygraph/MobileNetV2_pretrained.pdparams)                      |
-| MobileNetV2_<br>x1_5                 | 0.7412    | 0.9167    | 45.623848              | 1.32     | 6.76      | 26      | [下载链接](https://paddle-imagenet-models-name.bj.bcebos.com/dygraph/MobileNetV2_x1_5_pretrained.pdparams)                 |
-| MobileNetV2_<br>x2_0                 | 0.7523    | 0.9258    | 74.291649              | 2.32     | 11.13     | 43      | [下载链接](https://paddle-imagenet-models-name.bj.bcebos.com/dygraph/MobileNetV2_x2_0_pretrained.pdparams)                 |
-| MobileNetV2_<br>ssld                 | 0.7674    | 0.9339    | 23.317699              | 0.6      | 3.44      | 14      | [下载链接](https://paddle-imagenet-models-name.bj.bcebos.com/dygraph/MobileNetV2_ssld_pretrained.pdparams)                 |
-| MobileNetV3_<br>large_x1_25          | 0.7641    | 0.9295    | 28.217701              | 0.714    | 7.44      | 29      | [下载链接](https://paddle-imagenet-models-name.bj.bcebos.com/dygraph/legendary_models/MobileNetV3_large_x1_25_pretrained.pdparams)          |
-| MobileNetV3_<br>large_x1_0           | 0.7532    | 0.9231    | 19.30835               | 0.45     | 5.47      | 21      | [下载链接](https://paddle-imagenet-models-name.bj.bcebos.com/dygraph/legendary_models/MobileNetV3_large_x1_0_pretrained.pdparams)           |
-| MobileNetV3_<br>large_x0_75          | 0.7314    | 0.9108    | 13.5646                | 0.296    | 3.91      | 16      | [下载链接](https://paddle-imagenet-models-name.bj.bcebos.com/dygraph/legendary_models/MobileNetV3_large_x0_75_pretrained.pdparams)          |
-| MobileNetV3_<br>large_x0_5           | 0.6924    | 0.8852    | 7.49315                | 0.138    | 2.67      | 11      | [下载链接](https://paddle-imagenet-models-name.bj.bcebos.com/dygraph/legendary_models/MobileNetV3_large_x0_5_pretrained.pdparams)           |
-| MobileNetV3_<br>large_x0_35          | 0.6432    | 0.8546    | 5.13695                | 0.077    | 2.1       | 8.6     | [下载链接](https://paddle-imagenet-models-name.bj.bcebos.com/dygraph/legendary_models/MobileNetV3_large_x0_35_pretrained.pdparams)          |
-| MobileNetV3_<br>small_x1_25          | 0.7067    | 0.8951    | 9.2745                 | 0.195    | 3.62      | 14      | [下载链接](https://paddle-imagenet-models-name.bj.bcebos.com/dygraph/legendary_models/MobileNetV3_small_x1_25_pretrained.pdparams)          |
-| MobileNetV3_<br>small_x1_0           | 0.6824    | 0.8806    | 6.5463                 | 0.123    | 2.94      | 12      | [下载链接](https://paddle-imagenet-models-name.bj.bcebos.com/dygraph/legendary_models/MobileNetV3_small_x1_0_pretrained.pdparams)           |
-| MobileNetV3_<br>small_x0_75          | 0.6602    | 0.8633    | 5.28435                | 0.088    | 2.37      | 9.6     | [下载链接](https://paddle-imagenet-models-name.bj.bcebos.com/dygraph/legendary_models/MobileNetV3_small_x0_75_pretrained.pdparams)          |
-| MobileNetV3_<br>small_x0_5           | 0.5921    | 0.8152    | 3.35165                | 0.043    | 1.9       | 7.8     | [下载链接](https://paddle-imagenet-models-name.bj.bcebos.com/dygraph/legendary_models/MobileNetV3_small_x0_5_pretrained.pdparams)           |
-| MobileNetV3_<br>small_x0_35          | 0.5303    | 0.7637    | 2.6352                 | 0.026    | 1.66      | 6.9     | [下载链接](https://paddle-imagenet-models-name.bj.bcebos.com/dygraph/legendary_models/MobileNetV3_small_x0_35_pretrained.pdparams)          |
-| MobileNetV3_<br>small_x0_35_ssld          | 0.5555    | 0.7771    | 2.6352                 | 0.026    | 1.66      | 6.9     | [下载链接](https://paddle-imagenet-models-name.bj.bcebos.com/dygraph/legendary_models/MobileNetV3_small_x0_35_ssld_pretrained.pdparams)          |
-| MobileNetV3_<br>large_x1_0_ssld      | 0.7896    | 0.9448    | 19.30835               | 0.45     | 5.47      | 21      | [下载链接](https://paddle-imagenet-models-name.bj.bcebos.com/dygraph/legendary_models/MobileNetV3_large_x1_0_ssld_pretrained.pdparams)      |
-| MobileNetV3_small_<br>x1_0_ssld      | 0.7129    | 0.9010    | 6.5463                 | 0.123    | 2.94      | 12      | [下载链接](https://paddle-imagenet-models-name.bj.bcebos.com/dygraph/legendary_models/MobileNetV3_small_x1_0_ssld_pretrained.pdparams)      |
-| ShuffleNetV2                     | 0.6880    | 0.8845    | 10.941                 | 0.28     | 2.26      | 9       | [下载链接](https://paddle-imagenet-models-name.bj.bcebos.com/dygraph/ShuffleNetV2_x1_0_pretrained.pdparams)                     |
-| ShuffleNetV2_<br>x0_25               | 0.4990    | 0.7379    | 2.329                  | 0.03     | 0.6       | 2.7     | [下载链接](https://paddle-imagenet-models-name.bj.bcebos.com/dygraph/ShuffleNetV2_x0_25_pretrained.pdparams)               |
-| ShuffleNetV2_<br>x0_33               | 0.5373    | 0.7705    | 2.64335                | 0.04     | 0.64      | 2.8     | [下载链接](https://paddle-imagenet-models-name.bj.bcebos.com/dygraph/ShuffleNetV2_x0_33_pretrained.pdparams)               |
-| ShuffleNetV2_<br>x0_5                | 0.6032    | 0.8226    | 4.2613                 | 0.08     | 1.36      | 5.6     | [下载链接](https://paddle-imagenet-models-name.bj.bcebos.com/dygraph/ShuffleNetV2_x0_5_pretrained.pdparams)                |
-| ShuffleNetV2_<br>x1_5                | 0.7163    | 0.9015    | 19.3522                | 0.58     | 3.47      | 14      | [下载链接](https://paddle-imagenet-models-name.bj.bcebos.com/dygraph/ShuffleNetV2_x1_5_pretrained.pdparams)                |
-| ShuffleNetV2_<br>x2_0                | 0.7315    | 0.9120    | 34.770149              | 1.12     | 7.32      | 28      | [下载链接](https://paddle-imagenet-models-name.bj.bcebos.com/dygraph/ShuffleNetV2_x2_0_pretrained.pdparams)                |
-| ShuffleNetV2_<br>swish               | 0.7003    | 0.8917    | 16.023151              | 0.29     | 2.26      | 9.1     | [下载链接](https://paddle-imagenet-models-name.bj.bcebos.com/dygraph/ShuffleNetV2_swish_pretrained.pdparams)               |
-| GhostNet_<br>x0_5                    | 0.6688    | 0.8695    | 5.7143                 | 0.082    | 2.6       | 10      | [下载链接](https://paddle-imagenet-models-name.bj.bcebos.com/dygraph/GhostNet_x0_5_pretrained.pdparams)               |
-| GhostNet_<br>x1_0                    | 0.7402    | 0.9165    | 13.5587                | 0.294    | 5.2       | 20      | [下载链接](https://paddle-imagenet-models-name.bj.bcebos.com/dygraph/GhostNet_x1_0_pretrained.pdparams)               |
-| GhostNet_<br>x1_3                    | 0.7579    | 0.9254    | 19.9825                | 0.44     | 7.3       | 29      | [下载链接](https://paddle-imagenet-models-name.bj.bcebos.com/dygraph/GhostNet_x1_3_pretrained.pdparams)               |
-| GhostNet_<br>x1_3_ssld                    | 0.7938    | 0.9449    | 19.9825                | 0.44     | 7.3       | 29      | [下载链接](https://paddle-imagenet-models-name.bj.bcebos.com/dygraph/GhostNet_x1_3_ssld_pretrained.pdparams)               |
-| ESNet_x0_25 | 62.48 | 83.46 || 0.031 | 2.83 | 11 |[下载链接](https://paddle-imagenet-models-name.bj.bcebos.com/dygraph/legendary_models/ESNet_x0_25_pretrained.pdparams) |
-| ESNet_x0_5 | 68.82 | 88.04 || 0.067 | 3.25 | 13 |[下载链接](https://paddle-imagenet-models-name.bj.bcebos.com/dygraph/legendary_models/ESNet_x0_5_pretrained.pdparams)               |
-| ESNet_x0_75 | 72.24 | 90.45 || 0.124 | 3.87 | 15 |[下载链接](https://paddle-imagenet-models-name.bj.bcebos.com/dygraph/legendary_models/ESNet_x0_75_pretrained.pdparams)               |
-| ESNet_x1_0 | 73.92 | 91.40 || 0.197 | 4.64 | 18 |[下载链接](https://paddle-imagenet-models-name.bj.bcebos.com/dygraph/legendary_models/ESNet_x1_0_pretrained.pdparams)               |
-
-
-<a name="SEResNeXt与Res2Net系列"></a>
-### SEResNeXt与Res2Net系列
-
-SEResNeXt与Res2Net系列模型的精度、速度指标如下表所示，更多关于该系列的模型介绍可以参考：[SEResNeXt与Res2Net系列模型文档](../models/SEResNext_and_Res2Net.md)。
-
-
 | 模型                  | Top-1 Acc | Top-5 Acc | time(ms)<br>bs=1 | time(ms)<br>bs=4 | Flops(G) | Params(M) | 下载地址                                                                                         |
->>>>>>> 323e1bf9
 |---------------------------|-----------|-----------|-----------------------|----------------------|----------|-----------|----------------------------------------------------------------------------------------------------|
 | Res2Net50_<br>26w_4s          | 0.7933    | 0.9457    | 4.47188               | 9.65722              | 4.28     | 25.76      | [下载链接](https://paddle-imagenet-models-name.bj.bcebos.com/dygraph/Res2Net50_26w_4s_pretrained.pdparams)          |
 | Res2Net50_vd_<br>26w_4s       | 0.7975    | 0.9491    | 4.52712               | 9.93247              | 4.52     | 25.78     | [下载链接](https://paddle-imagenet-models-name.bj.bcebos.com/dygraph/Res2Net50_vd_26w_4s_pretrained.pdparams)       |
