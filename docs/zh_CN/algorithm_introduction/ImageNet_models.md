--- conflicted
+++ resolved
@@ -39,10 +39,6 @@
 基于 ImageNet1k 分类数据集，PaddleClas 支持 37 个系列分类网络结构以及对应的 217 个图像分类预训练模型，训练技巧、每个系列网络结构的简单介绍和性能评估将在相应章节展现，下面所有的速度指标评估环境如下：
 * Arm CPU 的评估环境基于骁龙 855(SD855)。
 * Intel CPU 的评估环境基于 Intel(R) Xeon(R) Gold 6148。
-<<<<<<< HEAD
-* GPU 评估环境基于 T4 机器，在 FP32+TensorRT 配置下运行 500 次测得（去除前 10 次的 warmup 时间）。
-* FLOPs 与 Params 通过 `paddle.flops()` 计算得到（PaddlePaddle 版本为 2.2）
-=======
 * GPU 评估环境基于 V100 机器，在 FP32+TensorRT 配置下运行 2100 次测得（去除前 100 次的 warmup 时间）。
 * FLOPs 与 Params 通过 `paddle.flops()` 计算得到（PaddlePaddle 版本为 2.2）
 
@@ -53,36 +49,9 @@
 常见移动端模型的精度指标与其预测耗时的变化曲线如下图所示。
 
 ![](../../images/models/mobile_arm_top1.png)
->>>>>>> b5cf03e7
 
 部分VisionTransformer模型的精度指标与其预测耗时的变化曲线如下图所示.
 
-<<<<<<< HEAD
-<div align="center">
-    <img src="../../images/models/V100_benchmark/v100.fp32.bs1.main_fps_top1_s.png" width="800">
-</div>
-
-常见移动端模型的精度指标与其预测耗时的变化曲线如下图所示。
-
-<div align="center">
-    <img src="../../images/models/mobile_arm_top1.png" width="800">
-</div>
-
-部分VisionTransformer模型的精度指标与其预测耗时的变化曲线如下图所示。
-
-<div align="center">
-    <img src="../../images/models/V100_benchmark/v100.fp32.bs1.visiontransformer.png" width="800">
-</div>
-
-<a name="2"></a>
-
-## 2. SSLD 知识蒸馏预训练模型
-基于 SSLD 知识蒸馏的预训练模型列表如下所示，更多关于 SSLD 知识蒸馏方案的介绍可以参考：[SSLD 知识蒸馏文档](./knowledge_distillation.md)。
-
-<a name="2.1"></a>
-
-### 2.1 服务器端知识蒸馏模型
-=======
 ![](../../images/models/V100_benchmark/v100.fp32.bs1.visiontransformer.png)
 
 <a name="2"></a>
@@ -109,7 +78,6 @@
 <a name="2.2"></a>
 
 ### 2.2 移动端知识蒸馏模型
->>>>>>> b5cf03e7
 
 | 模型                  | Top-1 Acc | Reference<br>Top-1 Acc | Acc gain | SD855 time(ms)<br>bs=1, thread=1 | SD855 time(ms)<br/>bs=1, thread=2 | SD855 time(ms)<br/>bs=1, thread=4 | FLOPs(M) | Params(M) | <span style="white-space:nowrap;">模型大小(M)</span> | 预训练模型下载地址 | inference模型下载地址 |
 |---------------------|-----------|-----------|---------------|----------------|-----------|----------|-----------|-----------------------------------|-----------------------------------|-----------------------------------|-----------------------------------|
@@ -120,15 +88,9 @@
 | MobileNetV3_small_x1_0_ssld      | 0.713    | 0.682  |  0.031  | 5.63                             | 3.65                              | 2.60                              | 63.67    | 2.95      | 12      | [下载链接](https://paddle-imagenet-models-name.bj.bcebos.com/dygraph/legendary_models/MobileNetV3_small_x1_0_ssld_pretrained.pdparams)      | [下载链接](https://paddle-imagenet-models-name.bj.bcebos.com/dygraph/inference/MobileNetV3_small_x1_0_ssld_infer.tar) |
 | GhostNet_x1_3_ssld                    | 0.794    | 0.757   | 0.037 | 19.16                            | 12.25     | 9.40     | 236.89     | 7.38       | 29      | [下载链接](https://paddle-imagenet-models-name.bj.bcebos.com/dygraph/GhostNet_x1_3_ssld_pretrained.pdparams)               | [下载链接](https://paddle-imagenet-models-name.bj.bcebos.com/dygraph/inference/GhostNet_x1_3_ssld_infer.tar) |
 
-<<<<<<< HEAD
-<a name="2.2"></a>
-
-### 2.2 移动端知识蒸馏模型
-=======
 <a name="2.3"></a>
 
 ### 2.3 Intel CPU 端知识蒸馏模型
->>>>>>> b5cf03e7
 
 | 模型                  | Top-1 Acc | Reference<br>Top-1 Acc | Acc gain |  Intel-Xeon-Gold-6148 time(ms)<br>bs=1 | FLOPs(M) | Params(M)  | 预训练模型下载地址 | inference模型下载地址 |
 |---------------------|-----------|-----------|---------------|----------------|----------|-----------|-----------------------------------|-----------------------------------|
@@ -136,12 +98,7 @@
 | PPLCNet_x1_0_ssld   | 0.744    | 0.713    | 0.033 | 2.46     | 160.81     |   2.96  | [下载链接](https://paddle-imagenet-models-name.bj.bcebos.com/dygraph/legendary_models/PPLCNet_x1_0_ssld_pretrained.pdparams)                 | [下载链接](https://paddle-imagenet-models-name.bj.bcebos.com/dygraph/inference/PPLCNet_x1_0_ssld_infer.tar) |
 | PPLCNet_x2_5_ssld   | 0.808    | 0.766    | 0.042 | 5.39     | 906.49     |   9.04  | [下载链接](https://paddle-imagenet-models-name.bj.bcebos.com/dygraph/legendary_models/PPLCNet_x2_5_ssld_pretrained.pdparams)                 | [下载链接](https://paddle-imagenet-models-name.bj.bcebos.com/dygraph/inference/PPLCNet_x2_5_ssld_infer.tar) |
 
-<a name="2.3"></a>
-
-<<<<<<< HEAD
-### 2.3 Intel CPU 端知识蒸馏模型
-=======
->>>>>>> b5cf03e7
+
 
 
 * 注: `Reference Top-1 Acc` 表示 PaddleClas 基于 ImageNet1k 数据集训练得到的预训练模型精度。
@@ -150,15 +107,6 @@
 
 ## 3. PP-LCNet 系列
 
-<<<<<<< HEAD
-* 注: `Reference Top-1 Acc` 表示 PaddleClas 基于 ImageNet1k 数据集训练得到的预训练模型精度。
-
-<a name="3"></a>
-
-## 3. PP-LCNet 系列
-
-PP-LCNet 系列模型的精度、速度指标如下表所示，更多关于该系列的模型介绍可以参考：[PP-LCNet 系列模型文档](../models/PP-LCNet.md)。
-=======
 PP-LCNet 系列模型的精度、速度指标如下表所示，更多关于该系列的模型介绍可以参考：[PP-LCNet 系列模型文档](../models/PP-LCNet.md)。
 
 | 模型           | Top-1 Acc | Top-5 Acc | Intel-Xeon-Gold-6148 time(ms)<br>bs=1 | FLOPs(M) | Params(M) | 预训练模型下载地址 | inference模型下载地址 |
@@ -173,17 +121,9 @@
 | PPLCNet_x2_5         |0.7660           | 0.9300   | 29.595 | 906   | 9.04  | [下载链接](https://paddle-imagenet-models-name.bj.bcebos.com/dygraph/legendary_models/PPLCNet_x2_5_pretrained.pdparams) | [下载链接](https://paddle-imagenet-models-name.bj.bcebos.com/dygraph/inference/PPLCNet_x2_5_infer.tar) |
 
 <a name="4"></a>
->>>>>>> b5cf03e7
 
 ## 4. ResNet 系列
 
-<<<<<<< HEAD
-<a name="4"></a>
-
-## 4. ResNet 系列
-
-ResNet 及其 Vd 系列模型的精度、速度指标如下表所示，更多关于该系列的模型介绍可以参考：[ResNet 及其 Vd 系列模型文档](../models/ResNet_and_vd.md)。
-=======
 ResNet 及其 Vd 系列模型的精度、速度指标如下表所示，更多关于该系列的模型介绍可以参考：[ResNet 及其 Vd 系列模型文档](../models/ResNet_and_vd.md)。
 
 | 模型                  | Top-1 Acc | Top-5 Acc | time(ms)<br>bs=1 | time(ms)<br>bs=4 | time(ms)<br/>bs=8 | FLOPs(G) | Params(M) | 预训练模型下载地址                              | inference模型下载地址                      |
@@ -205,15 +145,9 @@
 | ResNet101_vd_<br>ssld   | 0.8373    | 0.9669    | 4.43             | 8.25             | 12.60             | 8.08     | 44.67     | [下载链接](https://paddle-imagenet-models-name.bj.bcebos.com/dygraph/legendary_models/ResNet101_vd_ssld_pretrained.pdparams)   | [下载链接](https://paddle-imagenet-models-name.bj.bcebos.com/dygraph/inference/ResNet101_vd_ssld_infer.tar) |
 
 <a name="5"></a>
->>>>>>> b5cf03e7
 
 ## 5. 移动端系列
 
-<<<<<<< HEAD
-<a name="5"></a>
-
-## 5. 移动端系列
-=======
 移动端系列模型的精度、速度指标如下表所示，更多关于该系列的模型介绍可以参考：[移动端系列模型文档](../models/Mobile.md)。
 
 | 模型          | Top-1 Acc | Top-5 Acc | SD855 time(ms)<br>bs=1, thread=1 | SD855 time(ms)<br/>bs=1, thread=2 | SD855 time(ms)<br/>bs=1, thread=4 | FLOPs(M) | Params(M) | <span style="white-space:nowrap;">模型大小(M)</span> | 预训练模型下载地址 | inference模型下载地址 |
@@ -382,153 +316,8 @@
 ## 11. ResNeSt 与 RegNet 系列
 
 ResNeSt 与 RegNet 系列模型的精度、速度指标如下表所示，更多关于该系列的模型介绍可以参考：[ResNeSt 与 RegNet 系列模型文档](../models/ResNeSt_RegNet.md)。
->>>>>>> b5cf03e7
-
-
-<<<<<<< HEAD
-| 模型          | Top-1 Acc | Top-5 Acc | SD855 time(ms)<br>bs=1 | Flops(G) | Params(M) | 模型大小(M) | 下载地址   |
-|----------------------------------|-----------|-----------|------------------------|----------|-----------|---------|-----------------------------------------------------------------------------------------------------------|
-| MobileNetV1_<br>x0_25                | 0.5143    | 0.7546    | 3.21985                | 0.07     | 0.46      | 1.9     | [下载链接](https://paddle-imagenet-models-name.bj.bcebos.com/dygraph/legendary_models/MobileNetV1_x0_25_pretrained.pdparams)                |
-| MobileNetV1_<br>x0_5                 | 0.6352    | 0.8473    | 9.579599               | 0.28     | 1.31      | 5.2     | [下载链接](https://paddle-imagenet-models-name.bj.bcebos.com/dygraph/legendary_models/MobileNetV1_x0_5_pretrained.pdparams)                 |
-| MobileNetV1_<br>x0_75                | 0.6881    | 0.8823    | 19.436399              | 0.63     | 2.55      | 10      | [下载链接](https://paddle-imagenet-models-name.bj.bcebos.com/dygraph/legendary_models/MobileNetV1_x0_75_pretrained.pdparams)                |
-| MobileNetV1                      | 0.7099    | 0.8968    | 32.523048              | 1.11     | 4.19      | 16      | [下载链接](https://paddle-imagenet-models-name.bj.bcebos.com/dygraph/legendary_models/MobileNetV1_pretrained.pdparams)                      |
-| MobileNetV1_<br>ssld                 | 0.7789    | 0.9394    | 32.523048              | 1.11     | 4.19      | 16      | [下载链接](https://paddle-imagenet-models-name.bj.bcebos.com/dygraph/legendary_models/MobileNetV1_ssld_pretrained.pdparams)                 |
-| MobileNetV2_<br>x0_25                | 0.5321    | 0.7652    | 3.79925                | 0.05     | 1.5       | 6.1     | [下载链接](https://paddle-imagenet-models-name.bj.bcebos.com/dygraph/MobileNetV2_x0_25_pretrained.pdparams)                |
-| MobileNetV2_<br>x0_5                 | 0.6503    | 0.8572    | 8.7021                 | 0.17     | 1.93      | 7.8     | [下载链接](https://paddle-imagenet-models-name.bj.bcebos.com/dygraph/MobileNetV2_x0_5_pretrained.pdparams)                 |
-| MobileNetV2_<br>x0_75                | 0.6983    | 0.8901    | 15.531351              | 0.35     | 2.58      | 10      | [下载链接](https://paddle-imagenet-models-name.bj.bcebos.com/dygraph/MobileNetV2_x0_75_pretrained.pdparams)                |
-| MobileNetV2                      | 0.7215    | 0.9065    | 23.317699              | 0.6      | 3.44      | 14      | [下载链接](https://paddle-imagenet-models-name.bj.bcebos.com/dygraph/MobileNetV2_pretrained.pdparams)                      |
-| MobileNetV2_<br>x1_5                 | 0.7412    | 0.9167    | 45.623848              | 1.32     | 6.76      | 26      | [下载链接](https://paddle-imagenet-models-name.bj.bcebos.com/dygraph/MobileNetV2_x1_5_pretrained.pdparams)                 |
-| MobileNetV2_<br>x2_0                 | 0.7523    | 0.9258    | 74.291649              | 2.32     | 11.13     | 43      | [下载链接](https://paddle-imagenet-models-name.bj.bcebos.com/dygraph/MobileNetV2_x2_0_pretrained.pdparams)                 |
-| MobileNetV2_<br>ssld                 | 0.7674    | 0.9339    | 23.317699              | 0.6      | 3.44      | 14      | [下载链接](https://paddle-imagenet-models-name.bj.bcebos.com/dygraph/MobileNetV2_ssld_pretrained.pdparams)                 |
-| MobileNetV3_<br>large_x1_25          | 0.7641    | 0.9295    | 28.217701              | 0.714    | 7.44      | 29      | [下载链接](https://paddle-imagenet-models-name.bj.bcebos.com/dygraph/legendary_models/MobileNetV3_large_x1_25_pretrained.pdparams)          |
-| MobileNetV3_<br>large_x1_0           | 0.7532    | 0.9231    | 19.30835               | 0.45     | 5.47      | 21      | [下载链接](https://paddle-imagenet-models-name.bj.bcebos.com/dygraph/legendary_models/MobileNetV3_large_x1_0_pretrained.pdparams)           |
-| MobileNetV3_<br>large_x0_75          | 0.7314    | 0.9108    | 13.5646                | 0.296    | 3.91      | 16      | [下载链接](https://paddle-imagenet-models-name.bj.bcebos.com/dygraph/legendary_models/MobileNetV3_large_x0_75_pretrained.pdparams)          |
-| MobileNetV3_<br>large_x0_5           | 0.6924    | 0.8852    | 7.49315                | 0.138    | 2.67      | 11      | [下载链接](https://paddle-imagenet-models-name.bj.bcebos.com/dygraph/legendary_models/MobileNetV3_large_x0_5_pretrained.pdparams)           |
-| MobileNetV3_<br>large_x0_35          | 0.6432    | 0.8546    | 5.13695                | 0.077    | 2.1       | 8.6     | [下载链接](https://paddle-imagenet-models-name.bj.bcebos.com/dygraph/legendary_models/MobileNetV3_large_x0_35_pretrained.pdparams)          |
-| MobileNetV3_<br>small_x1_25          | 0.7067    | 0.8951    | 9.2745                 | 0.195    | 3.62      | 14      | [下载链接](https://paddle-imagenet-models-name.bj.bcebos.com/dygraph/legendary_models/MobileNetV3_small_x1_25_pretrained.pdparams)          |
-| MobileNetV3_<br>small_x1_0           | 0.6824    | 0.8806    | 6.5463                 | 0.123    | 2.94      | 12      | [下载链接](https://paddle-imagenet-models-name.bj.bcebos.com/dygraph/legendary_models/MobileNetV3_small_x1_0_pretrained.pdparams)           |
-| MobileNetV3_<br>small_x0_75          | 0.6602    | 0.8633    | 5.28435                | 0.088    | 2.37      | 9.6     | [下载链接](https://paddle-imagenet-models-name.bj.bcebos.com/dygraph/legendary_models/MobileNetV3_small_x0_75_pretrained.pdparams)          |
-| MobileNetV3_<br>small_x0_5           | 0.5921    | 0.8152    | 3.35165                | 0.043    | 1.9       | 7.8     | [下载链接](https://paddle-imagenet-models-name.bj.bcebos.com/dygraph/legendary_models/MobileNetV3_small_x0_5_pretrained.pdparams)           |
-| MobileNetV3_<br>small_x0_35          | 0.5303    | 0.7637    | 2.6352                 | 0.026    | 1.66      | 6.9     | [下载链接](https://paddle-imagenet-models-name.bj.bcebos.com/dygraph/legendary_models/MobileNetV3_small_x0_35_pretrained.pdparams)          |
-| MobileNetV3_<br>small_x0_35_ssld          | 0.5555    | 0.7771    | 2.6352                 | 0.026    | 1.66      | 6.9     | [下载链接](https://paddle-imagenet-models-name.bj.bcebos.com/dygraph/legendary_models/MobileNetV3_small_x0_35_ssld_pretrained.pdparams)          |
-| MobileNetV3_<br>large_x1_0_ssld      | 0.7896    | 0.9448    | 19.30835               | 0.45     | 5.47      | 21      | [下载链接](https://paddle-imagenet-models-name.bj.bcebos.com/dygraph/legendary_models/MobileNetV3_large_x1_0_ssld_pretrained.pdparams)      |
-| MobileNetV3_small_<br>x1_0_ssld      | 0.7129    | 0.9010    | 6.5463                 | 0.123    | 2.94      | 12      | [下载链接](https://paddle-imagenet-models-name.bj.bcebos.com/dygraph/legendary_models/MobileNetV3_small_x1_0_ssld_pretrained.pdparams)      |
-| ShuffleNetV2                     | 0.6880    | 0.8845    | 10.941                 | 0.28     | 2.26      | 9       | [下载链接](https://paddle-imagenet-models-name.bj.bcebos.com/dygraph/ShuffleNetV2_x1_0_pretrained.pdparams)                     |
-| ShuffleNetV2_<br>x0_25               | 0.4990    | 0.7379    | 2.329                  | 0.03     | 0.6       | 2.7     | [下载链接](https://paddle-imagenet-models-name.bj.bcebos.com/dygraph/ShuffleNetV2_x0_25_pretrained.pdparams)               |
-| ShuffleNetV2_<br>x0_33               | 0.5373    | 0.7705    | 2.64335                | 0.04     | 0.64      | 2.8     | [下载链接](https://paddle-imagenet-models-name.bj.bcebos.com/dygraph/ShuffleNetV2_x0_33_pretrained.pdparams)               |
-| ShuffleNetV2_<br>x0_5                | 0.6032    | 0.8226    | 4.2613                 | 0.08     | 1.36      | 5.6     | [下载链接](https://paddle-imagenet-models-name.bj.bcebos.com/dygraph/ShuffleNetV2_x0_5_pretrained.pdparams)                |
-| ShuffleNetV2_<br>x1_5                | 0.7163    | 0.9015    | 19.3522                | 0.58     | 3.47      | 14      | [下载链接](https://paddle-imagenet-models-name.bj.bcebos.com/dygraph/ShuffleNetV2_x1_5_pretrained.pdparams)                |
-| ShuffleNetV2_<br>x2_0                | 0.7315    | 0.9120    | 34.770149              | 1.12     | 7.32      | 28      | [下载链接](https://paddle-imagenet-models-name.bj.bcebos.com/dygraph/ShuffleNetV2_x2_0_pretrained.pdparams)                |
-| ShuffleNetV2_<br>swish               | 0.7003    | 0.8917    | 16.023151              | 0.29     | 2.26      | 9.1     | [下载链接](https://paddle-imagenet-models-name.bj.bcebos.com/dygraph/ShuffleNetV2_swish_pretrained.pdparams)               |
-| GhostNet_<br>x0_5                    | 0.6688    | 0.8695    | 5.7143                 | 0.082    | 2.6       | 10      | [下载链接](https://paddle-imagenet-models-name.bj.bcebos.com/dygraph/GhostNet_x0_5_pretrained.pdparams)               |
-| GhostNet_<br>x1_0                    | 0.7402    | 0.9165    | 13.5587                | 0.294    | 5.2       | 20      | [下载链接](https://paddle-imagenet-models-name.bj.bcebos.com/dygraph/GhostNet_x1_0_pretrained.pdparams)               |
-| GhostNet_<br>x1_3                    | 0.7579    | 0.9254    | 19.9825                | 0.44     | 7.3       | 29      | [下载链接](https://paddle-imagenet-models-name.bj.bcebos.com/dygraph/GhostNet_x1_3_pretrained.pdparams)               |
-| GhostNet_<br>x1_3_ssld                    | 0.7938    | 0.9449    | 19.9825                | 0.44     | 7.3       | 29      | [下载链接](https://paddle-imagenet-models-name.bj.bcebos.com/dygraph/GhostNet_x1_3_ssld_pretrained.pdparams)               |
-| ESNet_x0_25 | 62.48 | 83.46 || 0.031 | 2.83 | 11 |[下载链接](https://paddle-imagenet-models-name.bj.bcebos.com/dygraph/legendary_models/ESNet_x0_25_pretrained.pdparams) |
-| ESNet_x0_5 | 68.82 | 88.04 || 0.067 | 3.25 | 13 |[下载链接](https://paddle-imagenet-models-name.bj.bcebos.com/dygraph/legendary_models/ESNet_x0_5_pretrained.pdparams)               |
-| ESNet_x0_75 | 72.24 | 90.45 || 0.124 | 3.87 | 15 |[下载链接](https://paddle-imagenet-models-name.bj.bcebos.com/dygraph/legendary_models/ESNet_x0_75_pretrained.pdparams)               |
-| ESNet_x1_0 | 73.92 | 91.40 || 0.197 | 4.64 | 18 |[下载链接](https://paddle-imagenet-models-name.bj.bcebos.com/dygraph/legendary_models/ESNet_x1_0_pretrained.pdparams)               |
-
-<a name="6"></a>
-
-## 6. SEResNeXt 与 Res2Net 系列
-
-SEResNeXt 与 Res2Net 系列模型的精度、速度指标如下表所示，更多关于该系列的模型介绍可以参考：[SEResNeXt 与 Res2Net 系列模型文档](../models/SEResNext_and_Res2Net.md)。
-
-
-| 模型                  | Top-1 Acc | Top-5 Acc | time(ms)<br>bs=1 | time(ms)<br>bs=4 | Flops(G) | Params(M) | 下载地址                                                                                         |
-|---------------------------|-----------|-----------|-----------------------|----------------------|----------|-----------|----------------------------------------------------------------------------------------------------|
-| Res2Net50_<br>26w_4s          | 0.7933    | 0.9457    | 4.47188               | 9.65722              | 8.52     | 25.7      | [下载链接](https://paddle-imagenet-models-name.bj.bcebos.com/dygraph/Res2Net50_26w_4s_pretrained.pdparams)          |
-| Res2Net50_vd_<br>26w_4s       | 0.7975    | 0.9491    | 4.52712               | 9.93247              | 8.37     | 25.06     | [下载链接](https://paddle-imagenet-models-name.bj.bcebos.com/dygraph/Res2Net50_vd_26w_4s_pretrained.pdparams)       |
-| Res2Net50_<br>14w_8s          | 0.7946    | 0.9470    | 5.4026                | 10.60273             | 9.01     | 25.72     | [下载链接](https://paddle-imagenet-models-name.bj.bcebos.com/dygraph/Res2Net50_14w_8s_pretrained.pdparams)          |
-| Res2Net101_vd_<br>26w_4s      | 0.8064    | 0.9522    | 8.08729               | 17.31208             | 16.67    | 45.22     | [下载链接](https://paddle-imagenet-models-name.bj.bcebos.com/dygraph/Res2Net101_vd_26w_4s_pretrained.pdparams)      |
-| Res2Net200_vd_<br>26w_4s      | 0.8121    | 0.9571    | 14.67806              | 32.35032             | 31.49    | 76.21     | [下载链接](https://paddle-imagenet-models-name.bj.bcebos.com/dygraph/Res2Net200_vd_26w_4s_pretrained.pdparams)      |
-| Res2Net200_vd_<br>26w_4s_ssld | 0.8513    | 0.9742    | 14.67806              | 32.35032             | 31.49    | 76.21     | [下载链接](https://paddle-imagenet-models-name.bj.bcebos.com/dygraph/Res2Net200_vd_26w_4s_ssld_pretrained.pdparams) |
-| ResNeXt50_<br>32x4d           | 0.7775    | 0.9382    | 7.56327               | 10.6134              | 8.02     | 23.64     | [下载链接](https://paddle-imagenet-models-name.bj.bcebos.com/dygraph/ResNeXt50_32x4d_pretrained.pdparams)           |
-| ResNeXt50_vd_<br>32x4d        | 0.7956    | 0.9462    | 7.62044               | 11.03385             | 8.5      | 23.66     | [下载链接](https://paddle-imagenet-models-name.bj.bcebos.com/dygraph/ResNeXt50_vd_32x4d_pretrained.pdparams)        |
-| ResNeXt50_<br>64x4d           | 0.7843    | 0.9413    | 13.80962              | 18.4712              | 15.06    | 42.36     | [下载链接](https://paddle-imagenet-models-name.bj.bcebos.com/dygraph/ResNeXt50_64x4d_pretrained.pdparams)           |
-| ResNeXt50_vd_<br>64x4d        | 0.8012    | 0.9486    | 13.94449              | 18.88759             | 15.54    | 42.38     | [下载链接](https://paddle-imagenet-models-name.bj.bcebos.com/dygraph/ResNeXt50_vd_64x4d_pretrained.pdparams)        |
-| ResNeXt101_<br>32x4d          | 0.7865    | 0.9419    | 16.21503              | 19.96568             | 15.01    | 41.54     | [下载链接](https://paddle-imagenet-models-name.bj.bcebos.com/dygraph/ResNeXt101_32x4d_pretrained.pdparams)          |
-| ResNeXt101_vd_<br>32x4d       | 0.8033    | 0.9512    | 16.28103              | 20.25611             | 15.49    | 41.56     | [下载链接](https://paddle-imagenet-models-name.bj.bcebos.com/dygraph/ResNeXt101_vd_32x4d_pretrained.pdparams)       |
-| ResNeXt101_<br>64x4d          | 0.7835    | 0.9452    | 30.4788               | 36.29801             | 29.05    | 78.12     | [下载链接](https://paddle-imagenet-models-name.bj.bcebos.com/dygraph/ResNeXt101_64x4d_pretrained.pdparams)          |
-| ResNeXt101_vd_<br>64x4d       | 0.8078    | 0.9520    | 30.40456              | 36.77324             | 29.53    | 78.14     | [下载链接](https://paddle-imagenet-models-name.bj.bcebos.com/dygraph/ResNeXt101_vd_64x4d_pretrained.pdparams)       |
-| ResNeXt152_<br>32x4d          | 0.7898    | 0.9433    | 24.86299              | 29.36764             | 22.01    | 56.28     | [下载链接](https://paddle-imagenet-models-name.bj.bcebos.com/dygraph/ResNeXt152_32x4d_pretrained.pdparams)          |
-| ResNeXt152_vd_<br>32x4d       | 0.8072    | 0.9520    | 25.03258              | 30.08987             | 22.49    | 56.3      | [下载链接](https://paddle-imagenet-models-name.bj.bcebos.com/dygraph/ResNeXt152_vd_32x4d_pretrained.pdparams)       |
-| ResNeXt152_<br>64x4d          | 0.7951    | 0.9471    | 46.7564               | 56.34108             | 43.03    | 107.57    | [下载链接](https://paddle-imagenet-models-name.bj.bcebos.com/dygraph/ResNeXt152_64x4d_pretrained.pdparams)          |
-| ResNeXt152_vd_<br>64x4d       | 0.8108    | 0.9534    | 47.18638              | 57.16257             | 43.52    | 107.59    | [下载链接](https://paddle-imagenet-models-name.bj.bcebos.com/dygraph/ResNeXt152_vd_64x4d_pretrained.pdparams)       |
-| SE_ResNet18_vd            | 0.7333    | 0.9138    | 1.7691                | 4.19877              | 4.14     | 11.8      | [下载链接](https://paddle-imagenet-models-name.bj.bcebos.com/dygraph/SE_ResNet18_vd_pretrained.pdparams)            |
-| SE_ResNet34_vd            | 0.7651    | 0.9320    | 2.88559               | 7.03291              | 7.84     | 21.98     | [下载链接](https://paddle-imagenet-models-name.bj.bcebos.com/dygraph/SE_ResNet34_vd_pretrained.pdparams)            |
-| SE_ResNet50_vd            | 0.7952    | 0.9475    | 4.28393               | 10.38846             | 8.67     | 28.09     | [下载链接](https://paddle-imagenet-models-name.bj.bcebos.com/dygraph/SE_ResNet50_vd_pretrained.pdparams)            |
-| SE_ResNeXt50_<br>32x4d        | 0.7844    | 0.9396    | 8.74121               | 13.563               | 8.02     | 26.16     | [下载链接](https://paddle-imagenet-models-name.bj.bcebos.com/dygraph/SE_ResNeXt50_32x4d_pretrained.pdparams)        |
-| SE_ResNeXt50_vd_<br>32x4d     | 0.8024    | 0.9489    | 9.17134               | 14.76192             | 10.76    | 26.28     | [下载链接](https://paddle-imagenet-models-name.bj.bcebos.com/dygraph/SE_ResNeXt50_vd_32x4d_pretrained.pdparams)     |
-| SE_ResNeXt101_<br>32x4d       | 0.7939    | 0.9443    | 18.82604              | 25.31814             | 15.02    | 46.28     | [下载链接](https://paddle-imagenet-models-name.bj.bcebos.com/dygraph/SE_ResNeXt101_32x4d_pretrained.pdparams)       |
-| SENet154_vd               | 0.8140    | 0.9548    | 53.79794              | 66.31684             | 45.83    | 114.29    | [下载链接](https://paddle-imagenet-models-name.bj.bcebos.com/dygraph/SENet154_vd_pretrained.pdparams)               |
-
-<a name="7"></a>
-
-## 7. DPN 与 DenseNet 系列
-
-DPN 与 DenseNet 系列模型的精度、速度指标如下表所示，更多关于该系列的模型介绍可以参考：[DPN 与 DenseNet 系列模型文档](../models/DPN_DenseNet.md)。
-
-
-| 模型                  | Top-1 Acc | Top-5 Acc | time(ms)<br>bs=1 | time(ms)<br>bs=4 | Flops(G) | Params(M) | 下载地址                                                                                         |
-|-------------|-----------|-----------|-----------------------|----------------------|----------|-----------|--------------------------------------------------------------------------------------|
-| DenseNet121 | 0.7566    | 0.9258    | 4.40447               | 9.32623              | 5.69     | 7.98      | [下载链接](https://paddle-imagenet-models-name.bj.bcebos.com/dygraph/DenseNet121_pretrained.pdparams) |
-| DenseNet161 | 0.7857    | 0.9414    | 10.39152              | 22.15555             | 15.49    | 28.68     | [下载链接](https://paddle-imagenet-models-name.bj.bcebos.com/dygraph/DenseNet161_pretrained.pdparams) |
-| DenseNet169 | 0.7681    | 0.9331    | 6.43598               | 12.98832             | 6.74     | 14.15     | [下载链接](https://paddle-imagenet-models-name.bj.bcebos.com/dygraph/DenseNet169_pretrained.pdparams) |
-| DenseNet201 | 0.7763    | 0.9366    | 8.20652               | 17.45838             | 8.61     | 20.01     | [下载链接](https://paddle-imagenet-models-name.bj.bcebos.com/dygraph/DenseNet201_pretrained.pdparams) |
-| DenseNet264 | 0.7796    | 0.9385    | 12.14722              | 26.27707             | 11.54    | 33.37     | [下载链接](https://paddle-imagenet-models-name.bj.bcebos.com/dygraph/DenseNet264_pretrained.pdparams) |
-| DPN68       | 0.7678    | 0.9343    | 11.64915              | 12.82807             | 4.03     | 10.78     | [下载链接](https://paddle-imagenet-models-name.bj.bcebos.com/dygraph/DPN68_pretrained.pdparams)       |
-| DPN92       | 0.7985    | 0.9480    | 18.15746              | 23.87545             | 12.54    | 36.29     | [下载链接](https://paddle-imagenet-models-name.bj.bcebos.com/dygraph/DPN92_pretrained.pdparams)       |
-| DPN98       | 0.8059    | 0.9510    | 21.18196              | 33.23925             | 22.22    | 58.46     | [下载链接](https://paddle-imagenet-models-name.bj.bcebos.com/dygraph/DPN98_pretrained.pdparams)       |
-| DPN107      | 0.8089    | 0.9532    | 27.62046              | 52.65353             | 35.06    | 82.97     | [下载链接](https://paddle-imagenet-models-name.bj.bcebos.com/dygraph/DPN107_pretrained.pdparams)      |
-| DPN131      | 0.8070    | 0.9514    | 28.33119              | 46.19439             | 30.51    | 75.36     | [下载链接](https://paddle-imagenet-models-name.bj.bcebos.com/dygraph/DPN131_pretrained.pdparams)      |
-
-
-
-<a name="8"></a>
-
-## 8. HRNet 系列
-
-HRNet 系列模型的精度、速度指标如下表所示，更多关于该系列的模型介绍可以参考：[HRNet 系列模型文档](../models/HRNet.md)。
-
-
-| 模型          | Top-1 Acc | Top-5 Acc | time(ms)<br>bs=1 | time(ms)<br>bs=4 | Flops(G) | Params(M) | 下载地址                                                                                 |
-|-------------|-----------|-----------|------------------|------------------|----------|-----------|--------------------------------------------------------------------------------------|
-| HRNet_W18_C | 0.7692    | 0.9339    | 7.40636          | 13.29752         | 4.14     | 21.29     | [下载链接](https://paddle-imagenet-models-name.bj.bcebos.com/dygraph/legendary_models/HRNet_W18_C_pretrained.pdparams) |
-| HRNet_W18_C_ssld | 0.81162    | 0.95804    | 7.40636          | 13.29752         | 4.14     | 21.29     | [下载链接](https://paddle-imagenet-models-name.bj.bcebos.com/dygraph/legendary_models/HRNet_W18_C_ssld_pretrained.pdparams) |
-| HRNet_W30_C | 0.7804    | 0.9402    | 9.57594          | 17.35485         | 16.23    | 37.71     | [下载链接](https://paddle-imagenet-models-name.bj.bcebos.com/dygraph/legendary_models/HRNet_W30_C_pretrained.pdparams) |
-| HRNet_W32_C | 0.7828    | 0.9424    | 9.49807          | 17.72921         | 17.86    | 41.23     | [下载链接](https://paddle-imagenet-models-name.bj.bcebos.com/dygraph/legendary_models/HRNet_W32_C_pretrained.pdparams) |
-| HRNet_W40_C | 0.7877    | 0.9447    | 12.12202         | 25.68184         | 25.41    | 57.55     | [下载链接](https://paddle-imagenet-models-name.bj.bcebos.com/dygraph/legendary_models/HRNet_W40_C_pretrained.pdparams) |
-| HRNet_W44_C | 0.7900    | 0.9451    | 13.19858         | 32.25202         | 29.79    | 67.06     | [下载链接](https://paddle-imagenet-models-name.bj.bcebos.com/dygraph/legendary_models/HRNet_W44_C_pretrained.pdparams) |
-| HRNet_W48_C | 0.7895    | 0.9442    | 13.70761         | 34.43572         | 34.58    | 77.47     | [下载链接](https://paddle-imagenet-models-name.bj.bcebos.com/dygraph/legendary_models/HRNet_W48_C_pretrained.pdparams) |
-| HRNet_W48_C_ssld | 0.8363    | 0.9682    | 13.70761         | 34.43572         | 34.58    | 77.47     | [下载链接](https://paddle-imagenet-models-name.bj.bcebos.com/dygraph/legendary_models/HRNet_W48_C_ssld_pretrained.pdparams) |
-| HRNet_W64_C | 0.7930    | 0.9461    | 17.57527         | 47.9533          | 57.83    | 128.06    | [下载链接](https://paddle-imagenet-models-name.bj.bcebos.com/dygraph/legendary_models/HRNet_W64_C_pretrained.pdparams) |
-| SE_HRNet_W64_C_ssld | 0.8475    |  0.9726    |    31.69770      |     94.99546      | 57.83    | 128.97    | [下载链接](https://paddle-imagenet-models-name.bj.bcebos.com/dygraph/legendary_models/SE_HRNet_W64_C_ssld_pretrained.pdparams) |
-
-<a name="9"></a>
-
-## 9. Inception 系列
-
-Inception 系列模型的精度、速度指标如下表所示，更多关于该系列的模型介绍可以参考：[Inception 系列模型文档](../models/Inception.md)。
-
-| 模型                  | Top-1 Acc | Top-5 Acc | time(ms)<br>bs=1 | time(ms)<br>bs=4 | Flops(G) | Params(M) | 下载地址                                                                                         |
-|--------------------|-----------|-----------|-----------------------|----------------------|----------|-----------|---------------------------------------------------------------------------------------------|
-| GoogLeNet          | 0.7070    | 0.8966    | 1.88038               | 4.48882              | 2.88     | 8.46      | [下载链接](https://paddle-imagenet-models-name.bj.bcebos.com/dygraph/GoogLeNet_pretrained.pdparams)          |
-| Xception41         | 0.7930    | 0.9453    | 4.96939               | 17.01361             | 16.74    | 22.69     | [下载链接](https://paddle-imagenet-models-name.bj.bcebos.com/dygraph/Xception41_pretrained.pdparams)         |
-| Xception41_deeplab | 0.7955    | 0.9438    | 5.33541               | 17.55938             | 18.16    | 26.73     | [下载链接](https://paddle-imagenet-models-name.bj.bcebos.com/dygraph/Xception41_deeplab_pretrained.pdparams) |
-| Xception65         | 0.8100    | 0.9549    | 7.26158               | 25.88778             | 25.95    | 35.48     | [下载链接](https://paddle-imagenet-models-name.bj.bcebos.com/dygraph/Xception65_pretrained.pdparams)         |
-| Xception65_deeplab | 0.8032    | 0.9449    | 7.60208               | 26.03699             | 27.37    | 39.52     | [下载链接](https://paddle-imagenet-models-name.bj.bcebos.com/dygraph/Xception65_deeplab_pretrained.pdparams) |
-| Xception71         | 0.8111    | 0.9545    | 8.72457               | 31.55549             | 31.77    | 37.28     | [下载链接](https://paddle-imagenet-models-name.bj.bcebos.com/dygraph/Xception71_pretrained.pdparams)         |
-| InceptionV3        | 0.7914    | 0.9459    | 6.64054              | 13.53630              | 11.46    | 23.83     | [下载链接](https://paddle-imagenet-models-name.bj.bcebos.com/dygraph/legendary_models/InceptionV3_pretrained.pdparams)        |
-| InceptionV4        | 0.8077    | 0.9526    | 12.99342              | 25.23416             | 24.57    | 42.68     | [下载链接](https://paddle-imagenet-models-name.bj.bcebos.com/dygraph/InceptionV4_pretrained.pdparams)        |
-
-<a name="10"></a>
-
-## 10. EfficientNet 与 ResNeXt101_wsl 系列
-
-EfficientNet 与 ResNeXt101_wsl 系列模型的精度、速度指标如下表所示，更多关于该系列的模型介绍可以参考：[EfficientNet 与 ResNeXt101_wsl 系列模型文档](../models/EfficientNet_and_ResNeXt101_wsl.md)。
-=======
+
+
 | 模型                   | Top-1 Acc | Top-5 Acc | time(ms)<br>bs=1 | time(ms)<br>bs=4 | time(ms)<br/>bs=8 | FLOPs(G) | Params(M) | 预训练模型下载地址                                      | inference模型下载地址                          |
 |------------------------|-----------|-----------|------------------|------------------|----------|-----------|------------------------------------------------------------------------------------------------------|------------------------------------------------------------------------------------------------------|------------------------------------------------------------------------------------------------------|
 | ResNeSt50_<br>fast_1s1x64d | 0.8035    | 0.9528    | 2.73             | 5.33             | 8.24           | 4.36     | 26.27      | [下载链接](https://paddle-imagenet-models-name.bj.bcebos.com/dygraph/ResNeSt50_fast_1s1x64d_pretrained.pdparams) | [下载链接](https://paddle-imagenet-models-name.bj.bcebos.com/dygraph/inference/ResNeSt50_fast_1s1x64d_infer.tar) |
@@ -536,19 +325,12 @@
 | RegNetX_4GF            | 0.785     | 0.9416    | 6.46             | 8.48             |      11.45     | 4.00        | 22.23      | [下载链接](https://paddle-imagenet-models-name.bj.bcebos.com/dygraph/RegNetX_4GF_pretrained.pdparams)            | [下载链接](https://paddle-imagenet-models-name.bj.bcebos.com/dygraph/inference/RegNetX_4GF_infer.tar) |
 
 <a name="12"></a>
->>>>>>> b5cf03e7
 
 ## 12. ViT_and_DeiT 系列
 
 ViT(Vision Transformer) 与 DeiT（Data-efficient Image Transformers）系列模型的精度、速度指标如下表所示. 更多关于该系列模型的介绍可以参考： [ViT_and_DeiT 系列模型文档](../models/ViT_and_DeiT.md)。
 
-<a name="11"></a>
-
-<<<<<<< HEAD
-## 11. ResNeSt 与 RegNet 系列
-
-ResNeSt 与 RegNet 系列模型的精度、速度指标如下表所示，更多关于该系列的模型介绍可以参考：[ResNeSt 与 RegNet 系列模型文档](../models/ResNeSt_RegNet.md)。
-=======
+
 | 模型                  | Top-1 Acc | Top-5 Acc | time(ms)<br>bs=1 | time(ms)<br>bs=4 | time(ms)<br/>bs=8 | FLOPs(G) | Params(M) | 预训练模型下载地址 | inference模型下载地址 |
 |------------------------|-----------|-----------|------------------|------------------|----------|------------------------|------------------------|------------------------|------------------------|
 | ViT_small_<br/>patch16_224 | 0.7769  | 0.9342   | 3.71             | 9.05             | 16.72             |   9.41   | 48.60 | [下载链接](https://paddle-imagenet-models-name.bj.bcebos.com/dygraph/ViT_small_patch16_224_pretrained.pdparams) | [下载链接](https://paddle-imagenet-models-name.bj.bcebos.com/dygraph/inference/ViT_small_patch16_224_infer.tar) |
@@ -559,7 +341,6 @@
 |ViT_large_<br/>patch16_384| 0.8513 | 0.9736    | 39.51            | 152.46           | 304.06            | 174.70   | 304.12    | [下载链接](https://paddle-imagenet-models-name.bj.bcebos.com/dygraph/ViT_large_patch16_384_pretrained.pdparams) | [下载链接](https://paddle-imagenet-models-name.bj.bcebos.com/dygraph/inference/ViT_large_patch16_384_infer.tar) |
 |ViT_large_<br/>patch32_384| 0.8153 | 0.9608    | 11.44            | 36.09            | 70.63             | 44.24    | 306.48    | [下载链接](https://paddle-imagenet-models-name.bj.bcebos.com/dygraph/ViT_large_patch32_384_pretrained.pdparams) | [下载链接](https://paddle-imagenet-models-name.bj.bcebos.com/dygraph/inference/ViT_large_patch32_384_infer.tar) |
 
->>>>>>> b5cf03e7
 
 
 | 模型                  | Top-1 Acc | Top-5 Acc | time(ms)<br>bs=1 | time(ms)<br>bs=4 | time(ms)<br/>bs=8 | FLOPs(G) | Params(M) | 预训练模型下载地址 | inference模型下载地址 |
@@ -573,19 +354,11 @@
 | DeiT_base_<br>distilled_patch16_224 | 0.831 | 0.964 | 6.17             | 14.94            | 28.58 | 16.93 | 87.18 | [下载链接](https://paddle-imagenet-models-name.bj.bcebos.com/dygraph/DeiT_base_distilled_patch16_224_pretrained.pdparams) | [下载链接](https://paddle-imagenet-models-name.bj.bcebos.com/dygraph/inference/DeiT_base_distilled_patch16_224_infer.tar) |
 | DeiT_base_<br>distilled_patch16_384 | 0.851 | 0.973 | 14.12            | 48.76            | 97.09 | 49.43 | 87.18 | [下载链接](https://paddle-imagenet-models-name.bj.bcebos.com/dygraph/DeiT_base_distilled_patch16_384_pretrained.pdparams) | [下载链接](https://paddle-imagenet-models-name.bj.bcebos.com/dygraph/inference/DeiT_base_distilled_patch16_384_infer.tar) |
 
-<<<<<<< HEAD
-<a name="12"></a>
-
-## 12. ViT_and_DeiT 系列
-
-ViT(Vision Transformer) 与 DeiT（Data-efficient Image Transformers）系列模型的精度、速度指标如下表所示. 更多关于该系列模型的介绍可以参考： [ViT_and_DeiT 系列模型文档](../models/ViT_and_DeiT.md)。
-=======
 <a name="13"></a>
 
 ## 13. RepVGG 系列
 
 关于 RepVGG 系列模型的精度、速度指标如下表所示，更多介绍可以参考：[RepVGG 系列模型文档](../models/RepVGG.md)。
->>>>>>> b5cf03e7
 
 
 | 模型                     | Top-1 Acc | Top-5 Acc | time(ms)<br>bs=1 | time(ms)<br>bs=4 | time(ms)<br/>bs=8 | FLOPs(G) | Params(M) | 预训练模型下载地址 | inference模型下载地址 |
@@ -607,13 +380,6 @@
 
 关于 MixNet 系列模型的精度、速度指标如下表所示，更多介绍可以参考：[MixNet 系列模型文档](../models/MixNet.md)。
 
-<<<<<<< HEAD
-<a name="13"></a>
-
-## 13. RepVGG 系列
-
-关于 RepVGG 系列模型的精度、速度指标如下表所示，更多介绍可以参考：[RepVGG 系列模型文档](../models/RepVGG.md)。
-=======
 | 模型     | Top-1 Acc | Top-5 Acc | time(ms)<br>bs=1 | time(ms)<br>bs=4 | time(ms)<br/>bs=8 | FLOPs(M) | Params(M) | 预训练模型下载地址                                           | inference模型下载地址                                        |
 | -------- | --------- | --------- | ---------------- | ---------------- | ----------------- | -------- | --------- | ------------------------------------------------------------ | ------------------------------------------------------------ |
 | MixNet_S | 0.7628    | 0.9299    | 2.31             | 3.63             | 5.20              | 252.977  | 4.167     | [下载链接](https://paddle-imagenet-models-name.bj.bcebos.com/dygraph/MixNet_S_pretrained.pdparams) | [下载链接](https://paddle-imagenet-models-name.bj.bcebos.com/dygraph/inference/MixNet_S_infer.tar) |
@@ -625,7 +391,6 @@
 ## 15. ReXNet 系列
 
 关于 ReXNet 系列模型的精度、速度指标如下表所示，更多介绍可以参考：[ReXNet 系列模型文档](../models/ReXNet.md)。
->>>>>>> b5cf03e7
 
 | 模型       | Top-1 Acc | Top-5 Acc | time(ms)<br>bs=1 | time(ms)<br>bs=4 | time(ms)<br/>bs=8 | FLOPs(G) | Params(M) | 预训练模型下载地址 | inference模型下载地址 |
 | ---------- | --------- | --------- | ---------------- | ---------------- | -------- | --------- | ------------------------------------------------------------ | ------------------------------------------------------------ | ------------------------------------------------------------ |
@@ -637,13 +402,6 @@
 
 <a name="16"></a>
 
-<<<<<<< HEAD
-<a name="14"></a>
-
-## 14. MixNet 系列
-
-关于 MixNet 系列模型的精度、速度指标如下表所示，更多介绍可以参考：[MixNet 系列模型文档](../models/MixNet.md)。
-=======
 ## 16. SwinTransformer 系列
 
 关于 SwinTransformer 系列模型的精度、速度指标如下表所示，更多介绍可以参考：[SwinTransformer 系列模型文档](../models/SwinTransformer.md)。
@@ -658,23 +416,14 @@
 | SwinTransformer_base_patch4_window12_384<sup>[1]</sup>    | 0.8642 | 0.9807 | 19.65 | 64.72 | 123.42 | 44.45 | 87.70   | [下载链接](https://paddle-imagenet-models-name.bj.bcebos.com/dygraph/SwinTransformer_base_patch4_window12_384_22kto1k_pretrained.pdparams) | [下载链接](https://paddle-imagenet-models-name.bj.bcebos.com/dygraph/inference/SwinTransformer_base_patch4_window12_384_infer.tar) |
 | SwinTransformer_large_patch4_window7_224<sup>[1]</sup>    | 0.8596 | 0.9783 | 15.74 | 38.57 | 71.49 | 34.02 | 196.43  | [下载链接](https://paddle-imagenet-models-name.bj.bcebos.com/dygraph/SwinTransformer_large_patch4_window7_224_22kto1k_pretrained.pdparams) | [下载链接](https://paddle-imagenet-models-name.bj.bcebos.com/dygraph/inference/SwinTransformer_large_patch4_window7_224_infer.tar) |
 | SwinTransformer_large_patch4_window12_384<sup>[1]</sup>   | 0.8719 | 0.9823 | 32.61 | 116.59 | 223.23 | 99.97 | 196.43 | [下载链接](https://paddle-imagenet-models-name.bj.bcebos.com/dygraph/SwinTransformer_large_patch4_window12_384_22kto1k_pretrained.pdparams) | [下载链接](https://paddle-imagenet-models-name.bj.bcebos.com/dygraph/inference/SwinTransformer_large_patch4_window12_384_infer.tar) |
->>>>>>> b5cf03e7
 
 [1]：基于 ImageNet22k 数据集预训练，然后在 ImageNet1k 数据集迁移学习得到。
 
-<<<<<<< HEAD
-<a name="15"></a>
-
-## 15. ReXNet 系列
-
-关于 ReXNet 系列模型的精度、速度指标如下表所示，更多介绍可以参考：[ReXNet 系列模型文档](../models/ReXNet.md)。
-=======
 <a name="17"></a>
 
 ## 17. LeViT 系列
 
 关于 LeViT 系列模型的精度、速度指标如下表所示，更多介绍可以参考：[LeViT 系列模型文档](../models/LeViT.md)。
->>>>>>> b5cf03e7
 
 | 模型       | Top-1 Acc | Top-5 Acc | time(ms)<br>bs=1 | time(ms)<br>bs=4 | time(ms)<br/>bs=8 | FLOPs(M) | Params(M) | 预训练模型下载地址                                               | inference模型下载地址                                      |
 | ---------- | --------- | --------- | ---------------- | ---------------- | -------- | --------- | ------------------------------------------------------------ | ------------------------------------------------------------ | ------------------------------------------------------------ |
@@ -684,31 +433,14 @@
 | LeViT_256 | 0.8085    | 0.9497    |                  |                  |                  | 1049    | 18.45    | [下载链接](https://paddle-imagenet-models-name.bj.bcebos.com/dygraph/LeViT_256_pretrained.pdparams) | [下载链接](https://paddle-imagenet-models-name.bj.bcebos.com/dygraph/inference/LeViT_256_infer.tar) |
 | LeViT_384 | 0.8191   | 0.9551    |                  |                  |                  | 2234    | 38.45    | [下载链接](https://paddle-imagenet-models-name.bj.bcebos.com/dygraph/LeViT_384_pretrained.pdparams) | [下载链接](https://paddle-imagenet-models-name.bj.bcebos.com/dygraph/inference/LeViT_384_infer.tar) |
 
-<<<<<<< HEAD
-<a name="16"></a>
-
-## 16. SwinTransformer 系列
-
-关于 SwinTransformer 系列模型的精度、速度指标如下表所示，更多介绍可以参考：[SwinTransformer 系列模型文档](../models/SwinTransformer.md)。
-=======
 **注**：与 Reference 的精度差异源于数据预处理不同及未使用蒸馏的 head 作为输出。
 
 <a name="18"></a>
 
 ## 18. Twins 系列
->>>>>>> b5cf03e7
 
 关于 Twins 系列模型的精度、速度指标如下表所示，更多介绍可以参考：[Twins 系列模型文档](../models/Twins.md)。
 
-<<<<<<< HEAD
-[1]：基于 ImageNet22k 数据集预训练，然后在 ImageNet1k 数据集迁移学习得到。
-
-<a name="17"></a>
-
-## 17. LeViT 系列
-
-关于 LeViT 系列模型的精度、速度指标如下表所示，更多介绍可以参考：[LeViT 系列模型文档](../models/LeViT.md)。
-=======
 | 模型       | Top-1 Acc | Top-5 Acc | time(ms)<br>bs=1 | time(ms)<br>bs=4 | time(ms)<br/>bs=8 | FLOPs(G) | Params(M) | 预训练模型下载地址                                               | inference模型下载地址                                      |
 | ---------- | --------- | --------- | ---------------- | ---------------- | -------- | --------- | ------------------------------------------------------------ | ------------------------------------------------------------ | ------------------------------------------------------------ |
 | pcpvt_small | 0.8082    | 0.9552    | 7.32 | 10.51 | 15.27 |3.67    | 24.06    | [下载链接](https://paddle-imagenet-models-name.bj.bcebos.com/dygraph/pcpvt_small_pretrained.pdparams) | [下载链接](https://paddle-imagenet-models-name.bj.bcebos.com/dygraph/inference/pcpvt_small_infer.tar) |
@@ -721,19 +453,9 @@
 **注**：与 Reference 的精度差异源于数据预处理不同。
 
 <a name="19"></a>
->>>>>>> b5cf03e7
 
 ## 19. HarDNet 系列
 
-<<<<<<< HEAD
-**注**：与 Reference 的精度差异源于数据预处理不同及未使用蒸馏的 head 作为输出。
-
-<a name="18"></a>
-
-## 18. Twins 系列
-
-关于 Twins 系列模型的精度、速度指标如下表所示，更多介绍可以参考：[Twins 系列模型文档](../models/Twins.md)。
-=======
 关于 HarDNet 系列模型的精度、速度指标如下表所示，更多介绍可以参考：[HarDNet 系列模型文档](../models/HarDNet.md)。
 
 | 模型       | Top-1 Acc | Top-5 Acc | time(ms)<br>bs=1 | time(ms)<br>bs=4 | time(ms)<br/>bs=8 | FLOPs(G) | Params(M) | 预训练模型下载地址 | inference模型下载地址 |
@@ -744,19 +466,9 @@
 | HarDNet85 | 0.7744   | 0.9355   | 6.24 | 14.85 | 20.57 | 9.09   | 36.69  | [下载链接](https://paddle-imagenet-models-name.bj.bcebos.com/dygraph/HarDNet85_pretrained.pdparams) | [下载链接](https://paddle-imagenet-models-name.bj.bcebos.com/dygraph/inference/HarDNet85_infer.tar) |
 
 <a name="20"></a>
->>>>>>> b5cf03e7
 
 ## 20. DLA 系列
 
-<<<<<<< HEAD
-**注**：与 Reference 的精度差异源于数据预处理不同。
-
-<a name="19"></a>
-
-## 19. HarDNet 系列
-
-关于 HarDNet 系列模型的精度、速度指标如下表所示，更多介绍可以参考：[HarDNet 系列模型文档](../models/HarDNet.md)。
-=======
 关于 DLA 系列模型的精度、速度指标如下表所示，更多介绍可以参考：[DLA 系列模型文档](../models/DLA.md)。
 
 | 模型       | Top-1 Acc | Top-5 Acc | time(ms)<br>bs=1 | time(ms)<br>bs=4 | time(ms)<br/>bs=8 | FLOPs(G) | Params(M) | 预训练模型下载地址 | inference模型下载地址 |
@@ -772,17 +484,9 @@
 | DLA60x | 0.7753  | 0.9378  | 5.98 | 9.24 | 12.52 | 3.54   | 17.41  | [下载链接](https://paddle-imagenet-models-name.bj.bcebos.com/dygraph/DLA60x_pretrained.pdparams) | [下载链接](https://paddle-imagenet-models-name.bj.bcebos.com/dygraph/inference/DLA60x_infer.tar) |
 
 <a name="21"></a>
->>>>>>> b5cf03e7
 
 ## 21. RedNet 系列
 
-<<<<<<< HEAD
-<a name="20"></a>
-
-## 20. DLA 系列
-
-关于 DLA 系列模型的精度、速度指标如下表所示，更多介绍可以参考：[DLA 系列模型文档](../models/DLA.md)。
-=======
 关于 RedNet 系列模型的精度、速度指标如下表所示，更多介绍可以参考：[RedNet 系列模型文档](../models/RedNet.md)。
 
 | 模型       | Top-1 Acc | Top-5 Acc | time(ms)<br>bs=1 | time(ms)<br>bs=4 | time(ms)<br/>bs=8 | FLOPs(G) | Params(M) | 预训练模型下载地址 | inference模型下载地址 |
@@ -792,49 +496,23 @@
 | RedNet50| 0.7833  | 0.9417   | 8.04 | 27.71 | 53.73 | 2.61   | 15.60    | [下载链接](https://paddle-imagenet-models-name.bj.bcebos.com/dygraph/RedNet50_pretrained.pdparams) | [下载链接](https://paddle-imagenet-models-name.bj.bcebos.com/dygraph/inference/RedNet50_infer.tar) |
 | RedNet101 | 0.7894  | 0.9436   | 13.07 | 44.12 | 83.28 | 4.59  | 25.76 | [下载链接](https://paddle-imagenet-models-name.bj.bcebos.com/dygraph/RedNet101_pretrained.pdparams) | [下载链接](https://paddle-imagenet-models-name.bj.bcebos.com/dygraph/inference/RedNet101_infer.tar) |
 | RedNet152 | 0.7917  | 0.9440   | 18.66 | 63.27 | 119.48 | 6.57  | 34.14  | [下载链接](https://paddle-imagenet-models-name.bj.bcebos.com/dygraph/RedNet152_pretrained.pdparams) | [下载链接](https://paddle-imagenet-models-name.bj.bcebos.com/dygraph/inference/RedNet152_infer.tar) |
->>>>>>> b5cf03e7
 
 <a name="22"></a>
 
-<<<<<<< HEAD
-<a name="21"></a>
-
-## 21. RedNet 系列
-
-关于 RedNet 系列模型的精度、速度指标如下表所示，更多介绍可以参考：[RedNet 系列模型文档](../models/RedNet.md)。
-=======
 ## 22. TNT 系列
 
 关于 TNT 系列模型的精度、速度指标如下表所示，更多介绍可以参考：[TNT 系列模型文档](../models/TNT.md)。
->>>>>>> b5cf03e7
 
 | 模型       | Top-1 Acc | Top-5 Acc | time(ms)<br>bs=1 | time(ms)<br>bs=4 | FLOPs(G) | Params(M) | 预训练模型下载地址                                               | inference模型下载地址                                      |
 | ---------- | --------- | --------- | ---------------- | ---------------- | -------- | --------- | ------------------------------------------------------------ | ------------------------------------------------------------ |
 | TNT_small | 0.8121   |0.9563  |                  |                  | 4.83   |  23.68    | [下载链接](https://paddle-imagenet-models-name.bj.bcebos.com/dygraph/TNT_small_pretrained.pdparams) | [下载链接](https://paddle-imagenet-models-name.bj.bcebos.com/dygraph/inference/TNT_small_infer.tar) |
 
-<<<<<<< HEAD
-<a name="22"></a>
-
-## 22. TNT 系列
-
-关于 TNT 系列模型的精度、速度指标如下表所示，更多介绍可以参考：[TNT 系列模型文档](../models/TNT.md)。
-=======
 **注**：TNT 模型的数据预处理部分 `NormalizeImage` 中的 `mean` 与 `std` 均为 0.5。
 
 <a name="23"></a>
->>>>>>> b5cf03e7
 
 ## 23. 其他模型
 
-<<<<<<< HEAD
-**注**：TNT 模型的数据预处理部分 `NormalizeImage` 中的 `mean` 与 `std` 均为 0.5。
-
-<a name="23"></a>
-
-## 23. 其他模型
-
-=======
->>>>>>> b5cf03e7
 关于 AlexNet、SqueezeNet 系列、VGG 系列、DarkNet53 等模型的精度、速度指标如下表所示，更多介绍可以参考：[其他模型文档](../models/Others.md)。
 
 
