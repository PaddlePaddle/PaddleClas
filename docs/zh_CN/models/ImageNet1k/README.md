<!-- 简体中文 | [English](../../en/algorithm_introduction/model_list.md) -->


# ImageNet 预训练模型库

## 目录

- [一、模型库概览图](#Overview)
- [二、SSLD 知识蒸馏预训练模型](#SSLD)
  - [2.1 服务器端知识蒸馏模型](#SSLD_server)
  - [2.2 移动端知识蒸馏模型](#SSLD_mobile)
  - [2.3 Intel CPU 端知识蒸馏模型](#SSLD_intel_cpu)
- [三、CNN 系列模型](#CNN_based)
  - [3.1 服务器端模型](#CNN_server)
    - [PP-HGNet 系列](#PPHGNet)
    - [ResNet 系列](#ResNet)
    - [ResNeXt 系列](#ResNeXt)
    - [Res2Net 系列](#Res2Net)
    - [SENet 系列](#SENet)
    - [DPN 系列](#DPN)
    - [DenseNet 系列](#DenseNet)
    - [HRNet 系列](#HRNet)
    - [Inception 系列](#Inception)
    - [EfficientNet 系列](#EfficientNet)
    - [ResNeXt101_wsl 系列](#ResNeXt101_wsl)
    - [ResNeSt 系列](#ResNeSt)
    - [RegNet 系列](#RegNet)
    - [RepVGG 系列](#RepVGG)
    - [MixNet 系列](#MixNet)
    - [ReXNet 系列](#ReXNet)
    - [HarDNet 系列](#HarDNet)
    - [DLA 系列](#DLA)
    - [RedNet 系列](#RedNet)
    - [ConvNeXt](#ConvNeXt)
    - [VAN](#VAN)
    - [PeleeNet](#PeleeNet)
    - [CSPNet](#CSPNet)
    - [其他模型](#Others)
  - [3.2 轻量级模型](#CNN_lite)
    - [移动端系列](#Mobile)
    - [PP-LCNet & PP-LCNetV2 系列](#PPLCNet)
- [四、Transformer 系列模型](#Transformer_based)
  - [4.1 服务器端模型](#Transformer_server)
    - [ViT 系列](#ViT)
    - [DeiT 系列](#DeiT)
    - [SwinTransformer 系列](#SwinTransformer)
    - [Twins 系列](#Twins)
    - [CSwinTransformer 系列](#CSwinTransformer)
    - [PVTV2 系列](#PVTV2)
    - [LeViT 系列](#LeViT)
    - [TNT 系列](#TNT)
<<<<<<< HEAD
    - [UniFormer 系列](#UniFormer)
=======
    - [NextViT 系列](#NextViT)
>>>>>>> 5b0a47bc
  - [4.2 轻量级模型](#Transformer_lite)
    - [MobileViT 系列](#MobileViT)
- [五、参考文献](#reference)

<a name="Overview"></a>

## 一、模型库概览图

基于 ImageNet1k 分类数据集，PaddleClas 支持 37 个系列分类网络结构以及对应的 217 个图像分类预训练模型，训练技巧、每个系列网络结构的简单介绍和性能评估将在相应章节展现，下面所有的速度指标评估环境如下：
* Arm CPU 的评估环境基于骁龙 855(SD855)。
* Intel CPU 的评估环境基于 Intel(R) Xeon(R) Gold 6148。
* GPU 评估环境基于 V100 机器，在 FP32+TensorRT 配置下运行 2100 次测得（去除前 100 次的 warmup 时间）。
* FLOPs 与 Params 通过 `paddle.flops()` 计算得到（PaddlePaddle 版本为 2.2）

常见服务器端模型的精度指标与其预测耗时的变化曲线如下图所示。

![](../../../images/models/V100_benchmark/v100.fp32.bs1.main_fps_top1_s.png)

常见移动端模型的精度指标与其预测耗时的变化曲线如下图所示。

![](../../../images/models/mobile_arm_top1.png)

部分VisionTransformer模型的精度指标与其预测耗时的变化曲线如下图所示.

![](../../../images/models/V100_benchmark/v100.fp32.bs1.visiontransformer.png)

<a name="SSLD"></a>

## 二、SSLD 知识蒸馏预训练模型
基于 SSLD 知识蒸馏的预训练模型列表如下所示，更多关于 SSLD 知识蒸馏方案的介绍可以参考：[SSLD 知识蒸馏文档](../../algorithm_introduction/knowledge_distillation.md)。

<a name="SSLD_server"></a>

### 2.1 服务器端知识蒸馏模型

| 模型                  | Top-1 Acc | Reference<br>Top-1 Acc | Acc gain | time(ms)<br>bs=1 | time(ms)<br>bs=4 | time(ms)<br/>bs=8 | FLOPs(G) | Params(M) | 预训练模型下载地址 | inference模型下载地址 |
|---------------------|-----------|-----------|---------------|----------------|-----------|----------|-----------|-----------------------------------|-----------------------------------|-----------------------------------|
| ResNet34_vd_ssld         | 0.797    | 0.760  | 0.037  | 2.00             | 3.28             | 5.84              | 3.93     | 21.84     | <span style="white-space:nowrap;">[下载链接](https://paddle-imagenet-models-name.bj.bcebos.com/dygraph/legendary_models/ResNet34_vd_ssld_pretrained.pdparams)&emsp;&emsp;</span> | <span style="white-space:nowrap;">[下载链接](https://paddle-imagenet-models-name.bj.bcebos.com/dygraph/inference/ResNet34_vd_ssld_infer.tar)&emsp;&emsp;</span> |
| ResNet50_vd_ssld | 0.830    | 0.792    | 0.039 | 2.60             | 4.86             | 7.63              | 4.35     | 25.63     | [下载链接](https://paddle-imagenet-models-name.bj.bcebos.com/dygraph/legendary_models/ResNet50_vd_ssld_pretrained.pdparams) | [下载链接](https://paddle-imagenet-models-name.bj.bcebos.com/dygraph/inference/ResNet50_vd_ssld_infer.tar) |
| ResNet101_vd_ssld   | 0.837    | 0.802    | 0.035 | 4.43             | 8.25             | 12.60     | 8.08     | 44.67     | [下载链接](https://paddle-imagenet-models-name.bj.bcebos.com/dygraph/legendary_models/ResNet101_vd_ssld_pretrained.pdparams)   | [下载链接](https://paddle-imagenet-models-name.bj.bcebos.com/dygraph/inference/ResNet101_vd_ssld_infer.tar) |
| Res2Net50_vd_26w_4s_ssld | 0.831    | 0.798    | 0.033 | 3.59             | 6.35             | 9.50              | 4.28     | 25.76     | [下载链接](https://paddle-imagenet-models-name.bj.bcebos.com/dygraph/Res2Net50_vd_26w_4s_ssld_pretrained.pdparams) | [下载链接](https://paddle-imagenet-models-name.bj.bcebos.com/dygraph/inference/Res2Net50_vd_26w_4s_ssld_infer.tar) |
| Res2Net101_vd_<br>26w_4s_ssld | 0.839    | 0.806    | 0.033 | 6.34             | 11.02            | 16.13             | 8.35    | 45.35     | [下载链接](https://paddle-imagenet-models-name.bj.bcebos.com/dygraph/Res2Net101_vd_26w_4s_ssld_pretrained.pdparams) | [下载链接](https://paddle-imagenet-models-name.bj.bcebos.com/dygraph/inference/Res2Net101_vd_26w_4s_ssld_infer.tar) |
| Res2Net200_vd_<br>26w_4s_ssld | 0.851    | 0.812    | 0.049 | 11.45            | 19.77            | 28.81             | 15.77    | 76.44     | [下载链接](https://paddle-imagenet-models-name.bj.bcebos.com/dygraph/Res2Net200_vd_26w_4s_ssld_pretrained.pdparams) | [下载链接](https://paddle-imagenet-models-name.bj.bcebos.com/dygraph/inference/Res2Net200_vd_26w_4s_ssld_infer.tar) |
| HRNet_W18_C_ssld | 0.812    | 0.769   | 0.043 | 6.66             | 8.94             | 11.95             | 4.32     | 21.35     | [下载链接](https://paddle-imagenet-models-name.bj.bcebos.com/dygraph/legendary_models/HRNet_W18_C_ssld_pretrained.pdparams) | [下载链接](https://paddle-imagenet-models-name.bj.bcebos.com/dygraph/inference/HRNet_W18_C_ssld_infer.tar) |
| HRNet_W48_C_ssld | 0.836    | 0.790   | 0.046  | 11.07            | 17.06            | 27.28             | 17.34    | 77.57     | [下载链接](https://paddle-imagenet-models-name.bj.bcebos.com/dygraph/legendary_models/HRNet_W48_C_ssld_pretrained.pdparams) | [下载链接](https://paddle-imagenet-models-name.bj.bcebos.com/dygraph/inference/HRNet_W48_C_ssld_infer.tar) |
| SE_HRNet_W64_C_ssld | 0.848    |  -    |  - | 17.11            | 26.87            |    43.24 | 29.00    | 129.12    | [下载链接](https://paddle-imagenet-models-name.bj.bcebos.com/dygraph/legendary_models/SE_HRNet_W64_C_ssld_pretrained.pdparams) | [下载链接](https://paddle-imagenet-models-name.bj.bcebos.com/dygraph/inference/SE_HRNet_W64_C_ssld_infer.tar) |
| PPHGNet_tiny_ssld | 0.8195    |  0.7983  |  0.021 |  1.77            |       -     |  -       | 4.54        | 14.75        | [下载链接](https://paddle-imagenet-models-name.bj.bcebos.com/dygraph/legendary_models/PPHGNet_tiny_ssld_pretrained.pdparams) | [下载链接](https://paddle-imagenet-models-name.bj.bcebos.com/dygraph/inference/PPHGNet_tiny_ssld_infer.tar) |
| PPHGNet_small_ssld | 0.8382    |  0.8151  |  0.023 | 2.52            | -           |    -  | 8.53       | 24.38           | [下载链接](https://paddle-imagenet-models-name.bj.bcebos.com/dygraph/legendary_models/PPHGNet_small_ssld_pretrained.pdparams) | [下载链接](https://paddle-imagenet-models-name.bj.bcebos.com/dygraph/inference/PPHGNet_small_ssld_infer.tar) |

<a name="SSLD_mobile"></a>

### 2.2 移动端知识蒸馏模型

| 模型                  | Top-1 Acc | Reference<br>Top-1 Acc | Acc gain | SD855 time(ms)<br>bs=1, thread=1 | SD855 time(ms)<br/>bs=1, thread=2 | SD855 time(ms)<br/>bs=1, thread=4 | FLOPs(M) | Params(M) | <span style="white-space:nowrap;">模型大小(M)</span> | 预训练模型下载地址 | inference模型下载地址 |
|---------------------|-----------|-----------|---------------|----------------|-----------|----------|-----------|-----------------------------------|-----------------------------------|-----------------------------------|-----------------------------------|
| MobileNetV1_ssld   | 0.779    | 0.710    | 0.069 | 30.24                            | 17.86                             | 10.30                             | 578.88     | 4.25      | 16      | [下载链接](https://paddle-imagenet-models-name.bj.bcebos.com/dygraph/legendary_models/MobileNetV1_ssld_pretrained.pdparams)                 | [下载链接](https://paddle-imagenet-models-name.bj.bcebos.com/dygraph/inference/MobileNetV1_ssld_infer.tar) |
| MobileNetV2_ssld                 | 0.767    | 0.722  | 0.045  | 20.74                            | 12.71                             | 8.10                              | 327.84      | 3.54      | 14      | [下载链接](https://paddle-imagenet-models-name.bj.bcebos.com/dygraph/MobileNetV2_ssld_pretrained.pdparams)                 | [下载链接](https://paddle-imagenet-models-name.bj.bcebos.com/dygraph/inference/MobileNetV2_ssld_infer.tar) |
| MobileNetV3_small_x0_35_ssld          | 0.556    | 0.530 | 0.026   | 2.23 | 1.66 | 1.43 | 14.56    | 1.67      | 6.9     | [下载链接](https://paddle-imagenet-models-name.bj.bcebos.com/dygraph/legendary_models/MobileNetV3_small_x0_35_ssld_pretrained.pdparams)          | [下载链接](https://paddle-imagenet-models-name.bj.bcebos.com/dygraph/inference/MobileNetV3_small_x0_35_ssld_infer.tar) |
| MobileNetV3_large_x1_0_ssld      | 0.790    | 0.753  | 0.036  | 16.55                            | 10.09                             | 6.84                              | 229.66     | 5.50      | 21      | [下载链接](https://paddle-imagenet-models-name.bj.bcebos.com/dygraph/legendary_models/MobileNetV3_large_x1_0_ssld_pretrained.pdparams)      | [下载链接](https://paddle-imagenet-models-name.bj.bcebos.com/dygraph/inference/MobileNetV3_large_x1_0_ssld_infer.tar) |
| MobileNetV3_small_x1_0_ssld      | 0.713    | 0.682  |  0.031  | 5.63                             | 3.65                              | 2.60                              | 63.67    | 2.95      | 12      | [下载链接](https://paddle-imagenet-models-name.bj.bcebos.com/dygraph/legendary_models/MobileNetV3_small_x1_0_ssld_pretrained.pdparams)      | [下载链接](https://paddle-imagenet-models-name.bj.bcebos.com/dygraph/inference/MobileNetV3_small_x1_0_ssld_infer.tar) |
| GhostNet_x1_3_ssld                    | 0.794    | 0.757   | 0.037 | 19.16                            | 12.25     | 9.40     | 236.89     | 7.38       | 29      | [下载链接](https://paddle-imagenet-models-name.bj.bcebos.com/dygraph/GhostNet_x1_3_ssld_pretrained.pdparams)               | [下载链接](https://paddle-imagenet-models-name.bj.bcebos.com/dygraph/inference/GhostNet_x1_3_ssld_infer.tar) |

<a name="SSLD_intel_cpu"></a>

### 2.3 Intel CPU 端知识蒸馏模型

| 模型                  | Top-1 Acc | Reference<br>Top-1 Acc | Acc gain |  Intel-Xeon-Gold-6148 time(ms)<br>bs=1 | FLOPs(M) | Params(M)  | 预训练模型下载地址 | inference模型下载地址 |
|---------------------|-----------|-----------|---------------|----------------|----------|-----------|-----------------------------------|-----------------------------------|
| PPLCNet_x0_5_ssld   | 0.661    | 0.631    | 0.030 | 2.05     | 47.28     |   1.89   | [下载链接](https://paddle-imagenet-models-name.bj.bcebos.com/dygraph/legendary_models/PPLCNet_x0_5_ssld_pretrained.pdparams)                 | [下载链接](https://paddle-imagenet-models-name.bj.bcebos.com/dygraph/inference/PPLCNet_x0_5_ssld_infer.tar) |
| PPLCNet_x1_0_ssld   | 0.744    | 0.713    | 0.033 | 2.46     | 160.81     |   2.96  | [下载链接](https://paddle-imagenet-models-name.bj.bcebos.com/dygraph/legendary_models/PPLCNet_x1_0_ssld_pretrained.pdparams)                 | [下载链接](https://paddle-imagenet-models-name.bj.bcebos.com/dygraph/inference/PPLCNet_x1_0_ssld_infer.tar) |
| PPLCNet_x2_5_ssld   | 0.808    | 0.766    | 0.042 | 5.39     | 906.49     |   9.04  | [下载链接](https://paddle-imagenet-models-name.bj.bcebos.com/dygraph/legendary_models/PPLCNet_x2_5_ssld_pretrained.pdparams)                 | [下载链接](https://paddle-imagenet-models-name.bj.bcebos.com/dygraph/inference/PPLCNet_x2_5_ssld_infer.tar) |

* 注: `Reference Top-1 Acc` 表示 PaddleClas 基于 ImageNet1k 数据集训练得到的预训练模型精度。

<a name="CNN_based"></a>

## 三、CNN 系列模型

<a name="CNN_server"></a>

### 3.1 服务器端模型

<a name="PPHGNet"></a>

## PP-HGNet 系列

PP-HGNet 系列模型的精度、速度指标如下表所示，更多关于该系列的模型介绍可以参考：[PP-HGNet 系列模型文档](PP-HGNet.md)。

| 模型  | Top-1 Acc | Top-5 Acc | time(ms)<br>bs=1 | time(ms)<br>bs=4 | time(ms)<br/>bs=8 | FLOPs(G) | Params(M) | 预训练模型下载地址 | inference模型下载地址 |
| ---  | --- | --- | --- | --- | --- | --- | --- | --- | --- |
| PPHGNet_tiny | 0.7983    |  0.9504    | 1.77            |       -     |  -       | 4.54        | 14.75        | [下载链接](https://paddle-imagenet-models-name.bj.bcebos.com/dygraph/legendary_models/PPHGNet_tiny_pretrained.pdparams) | [下载链接](https://paddle-imagenet-models-name.bj.bcebos.com/dygraph/inference/PPHGNet_tiny_infer.tar) |
| PPHGNet_tiny_ssld | 0.8195    |  0.9612  |  1.77            |       -     |  -       | 4.54        | 14.75        | [下载链接](https://paddle-imagenet-models-name.bj.bcebos.com/dygraph/legendary_models/PPHGNet_tiny_ssld_pretrained.pdparams) | [下载链接](https://paddle-imagenet-models-name.bj.bcebos.com/dygraph/inference/PPHGNet_tiny_ssld_infer.tar) |
| PPHGNet_small | 0.8151    |  0.9582    |  2.52            | -           |    -  | 8.53       | 24.38           | [下载链接](https://paddle-imagenet-models-name.bj.bcebos.com/dygraph/legendary_models/PPHGNet_small_pretrained.pdparams) | [下载链接](https://paddle-imagenet-models-name.bj.bcebos.com/dygraph/inference/PPHGNet_small_infer.tar) |
| PPHGNet_small_ssld | 0.8382    |  0.9681  | 2.52            | -           |    -  | 8.53       | 24.38           | [下载链接](https://paddle-imagenet-models-name.bj.bcebos.com/dygraph/legendary_models/PPHGNet_small_ssld_pretrained.pdparams) | [下载链接](https://paddle-imagenet-models-name.bj.bcebos.com/dygraph/inference/PPHGNet_small_ssld_infer.tar) |
| PPHGNet_base_ssld | 0.8500    |  0.9735  | 5.97            | -           |    -  | 25.14       | 71.62           | [下载链接](https://paddle-imagenet-models-name.bj.bcebos.com/dygraph/legendary_models/PPHGNet_base_ssld_pretrained.pdparams) | [下载链接](https://paddle-imagenet-models-name.bj.bcebos.com/dygraph/inference/PPHGNet_base_ssld_infer.tar) |

<a name="ResNet"></a>

## ResNet 系列 <sup>[[1](#ref1)]</sup>

ResNet 及其 Vd 系列模型的精度、速度指标如下表所示，更多关于该系列的模型介绍可以参考：[ResNet 系列模型文档](ResNet.md)。

| 模型                  | Top-1 Acc | Top-5 Acc | time(ms)<br>bs=1 | time(ms)<br>bs=4 | time(ms)<br/>bs=8 | FLOPs(G) | Params(M) | 预训练模型下载地址                              | inference模型下载地址                      |
|---------------------|-----------|-----------|-----------------------|----------------------|----------|-----------|----------------------------------------------------------------------------------------------|----------------------------------------------------------------------------------------------|----------------------------------------------------------------------------------------------|
| ResNet18            | 0.7098    | 0.8992    | 1.22             | 2.19             | 3.63         | 1.83     | 11.70     | [下载链接](https://paddle-imagenet-models-name.bj.bcebos.com/dygraph/legendary_models/ResNet18_pretrained.pdparams)            | [下载链接](https://paddle-imagenet-models-name.bj.bcebos.com/dygraph/inference/ResNet18_infer.tar) |
| ResNet18_vd         | 0.7226    | 0.9080    | 1.26             | 2.28             | 3.89         | 2.07     | 11.72     | [下载链接](https://paddle-imagenet-models-name.bj.bcebos.com/dygraph/legendary_models/ResNet18_vd_pretrained.pdparams)         | [下载链接](https://paddle-imagenet-models-name.bj.bcebos.com/dygraph/inference/ResNet18_vd_infer.tar) |
| ResNet34            | 0.7457    | 0.9214    | 1.97             | 3.25             | 5.70         | 3.68     | 21.81     | [下载链接](https://paddle-imagenet-models-name.bj.bcebos.com/dygraph/legendary_models/ResNet34_pretrained.pdparams)            | [下载链接](https://paddle-imagenet-models-name.bj.bcebos.com/dygraph/inference/ResNet34_infer.tar) |
| ResNet34_vd         | 0.7598    | 0.9298    | 2.00             | 3.28             | 5.84         | 3.93     | 21.84     | [下载链接](https://paddle-imagenet-models-name.bj.bcebos.com/dygraph/legendary_models/ResNet34_vd_pretrained.pdparams)         | [下载链接](https://paddle-imagenet-models-name.bj.bcebos.com/dygraph/inference/ResNet34_vd_infer.tar) |
| ResNet34_vd_ssld         | 0.7972    | 0.9490    | 2.00             | 3.28             | 5.84              | 3.93     | 21.84     | [下载链接](https://paddle-imagenet-models-name.bj.bcebos.com/dygraph/legendary_models/ResNet34_vd_ssld_pretrained.pdparams)         | [下载链接](https://paddle-imagenet-models-name.bj.bcebos.com/dygraph/inference/ResNet34_vd_ssld_infer.tar) |
| ResNet50            | 0.7650    | 0.9300    | 2.54             | 4.79             | 7.40         | 4.11     | 25.61     | [下载链接](https://paddle-imagenet-models-name.bj.bcebos.com/dygraph/legendary_models/ResNet50_pretrained.pdparams)            | [下载链接](https://paddle-imagenet-models-name.bj.bcebos.com/dygraph/inference/ResNet50_infer.tar) |
| ResNet50_vc         | 0.7835    | 0.9403    | 2.57             | 4.83             | 7.52         | 4.35     | 25.63     | [下载链接](https://paddle-imagenet-models-name.bj.bcebos.com/dygraph/ResNet50_vc_pretrained.pdparams)         | [下载链接](https://paddle-imagenet-models-name.bj.bcebos.com/dygraph/inference/ResNet50_vc_infer.tar) |
| ResNet50_vd         | 0.7912    | 0.9444    | 2.60             | 4.86             | 7.63         | 4.35     | 25.63     | [下载链接](https://paddle-imagenet-models-name.bj.bcebos.com/dygraph/legendary_models/ResNet50_vd_pretrained.pdparams)         | [下载链接](https://paddle-imagenet-models-name.bj.bcebos.com/dygraph/inference/ResNet50_vd_infer.tar) |
| ResNet101           | 0.7756    | 0.9364    | 4.37             | 8.18             | 12.38       | 7.83    | 44.65     | [下载链接](https://paddle-imagenet-models-name.bj.bcebos.com/dygraph/legendary_models/ResNet101_pretrained.pdparams)           | [下载链接](https://paddle-imagenet-models-name.bj.bcebos.com/dygraph/inference/ResNet101_infer.tar) |
| ResNet101_vd        | 0.8017    | 0.9497    | 4.43             | 8.25             | 12.60       | 8.08     | 44.67     | [下载链接](https://paddle-imagenet-models-name.bj.bcebos.com/dygraph/legendary_models/ResNet101_vd_pretrained.pdparams)        | [下载链接](https://paddle-imagenet-models-name.bj.bcebos.com/dygraph/inference/ResNet101_vd_infer.tar) |
| ResNet152           | 0.7826    | 0.9396    | 6.05             | 11.41            | 17.33       | 11.56    | 60.34     | [下载链接](https://paddle-imagenet-models-name.bj.bcebos.com/dygraph/legendary_models/ResNet152_pretrained.pdparams)           | [下载链接](https://paddle-imagenet-models-name.bj.bcebos.com/dygraph/inference/ResNet152_infer.tar) |
| ResNet152_vd        | 0.8059    | 0.9530    | 6.11             | 11.51            | 17.59       | 11.80    | 60.36     | [下载链接](https://paddle-imagenet-models-name.bj.bcebos.com/dygraph/legendary_models/ResNet152_vd_pretrained.pdparams)        | [下载链接](https://paddle-imagenet-models-name.bj.bcebos.com/dygraph/inference/ResNet152_vd_infer.tar) |
| ResNet200_vd        | 0.8093    | 0.9533    | 7.70             | 14.57            | 22.16       | 15.30    | 74.93     | [下载链接](https://paddle-imagenet-models-name.bj.bcebos.com/dygraph/legendary_models/ResNet200_vd_pretrained.pdparams)        | [下载链接](https://paddle-imagenet-models-name.bj.bcebos.com/dygraph/inference/ResNet200_vd_infer.tar) |
| ResNet50_vd_<br>ssld | 0.8300    | 0.9640    | 2.60             | 4.86             | 7.63              | 4.35     | 25.63     | [下载链接](https://paddle-imagenet-models-name.bj.bcebos.com/dygraph/legendary_models/ResNet50_vd_ssld_pretrained.pdparams) | [下载链接](https://paddle-imagenet-models-name.bj.bcebos.com/dygraph/inference/ResNet50_vd_ssld_infer.tar) |
| ResNet101_vd_<br>ssld   | 0.8373    | 0.9669    | 4.43             | 8.25             | 12.60             | 8.08     | 44.67     | [下载链接](https://paddle-imagenet-models-name.bj.bcebos.com/dygraph/legendary_models/ResNet101_vd_ssld_pretrained.pdparams)   | [下载链接](https://paddle-imagenet-models-name.bj.bcebos.com/dygraph/inference/ResNet101_vd_ssld_infer.tar) |

<a name="ResNeXt"></a>

## ResNeXt 系列 <sup>[[7](#ref7)]</sup>

ResNeXt 系列模型的精度、速度指标如下表所示，更多关于该系列的模型介绍可以参考：[ResNeXt 系列模型文档](ResNeXt.md)。


| 模型                  | Top-1 Acc | Top-5 Acc | time(ms)<br>bs=1 | time(ms)<br>bs=4 | time(ms)<br/>bs=8 | FLOPs(G) | Params(M) | 预训练模型下载地址                              | inference模型下载地址               |
|---------------------------|-----------|-----------|-----------------------|----------------------|----------|-----------|----------------------------------------------------------------------------------------------------|----------------------------------------------------------------------------------------------------|----------------------------------------------------------------------------------------------------|
| ResNeXt50_<br>32x4d           | 0.7775    | 0.9382    | 5.07             | 8.49             | 12.02        | 4.26     | 25.10     | [下载链接](https://paddle-imagenet-models-name.bj.bcebos.com/dygraph/ResNeXt50_32x4d_pretrained.pdparams)           | [下载链接](https://paddle-imagenet-models-name.bj.bcebos.com/dygraph/inference/ResNeXt50_32x4d_infer.tar) |
| ResNeXt50_vd_<br>32x4d        | 0.7956    | 0.9462    | 5.29             | 8.68             | 12.33       | 4.50     | 25.12     | [下载链接](https://paddle-imagenet-models-name.bj.bcebos.com/dygraph/ResNeXt50_vd_32x4d_pretrained.pdparams)        | [下载链接](https://paddle-imagenet-models-name.bj.bcebos.com/dygraph/inference/ResNeXt50_vd_32x4d_infer.tar) |
| ResNeXt50_<br>64x4d           | 0.7843    | 0.9413    | 9.39             | 13.97            | 20.56        | 8.02    | 45.29     | [下载链接](https://paddle-imagenet-models-name.bj.bcebos.com/dygraph/ResNeXt50_64x4d_pretrained.pdparams)           | [下载链接](https://paddle-imagenet-models-name.bj.bcebos.com/dygraph/inference/ResNeXt50_64x4d_infer.tar) |
| ResNeXt50_vd_<br>64x4d        | 0.8012    | 0.9486    | 9.75             | 14.14            | 20.84       | 8.26    | 45.31     | [下载链接](https://paddle-imagenet-models-name.bj.bcebos.com/dygraph/ResNeXt50_vd_64x4d_pretrained.pdparams)        | [下载链接](https://paddle-imagenet-models-name.bj.bcebos.com/dygraph/inference/ResNeXt50_vd_64x4d_infer.tar) |
| ResNeXt101_<br>32x4d          | 0.7865    | 0.9419    | 11.34            | 16.78            | 22.80       | 8.01    | 44.32     | [下载链接](https://paddle-imagenet-models-name.bj.bcebos.com/dygraph/ResNeXt101_32x4d_pretrained.pdparams)          | [下载链接](https://paddle-imagenet-models-name.bj.bcebos.com/dygraph/inference/ResNeXt101_32x4d_infer.tar) |
| ResNeXt101_vd_<br>32x4d       | 0.8033    | 0.9512    | 11.36            | 17.01            | 23.07       | 8.25    | 44.33     | [下载链接](https://paddle-imagenet-models-name.bj.bcebos.com/dygraph/ResNeXt101_vd_32x4d_pretrained.pdparams)       | [下载链接](https://paddle-imagenet-models-name.bj.bcebos.com/dygraph/inference/ResNeXt101_vd_32x4d_infer.tar) |
| ResNeXt101_<br>64x4d          | 0.7835    | 0.9452    | 21.57            | 28.08            | 39.49       | 15.52    | 83.66     | [下载链接](https://paddle-imagenet-models-name.bj.bcebos.com/dygraph/ResNeXt101_64x4d_pretrained.pdparams)          | [下载链接](https://paddle-imagenet-models-name.bj.bcebos.com/dygraph/inference/ResNeXt101_64x4d_infer.tar) |
| ResNeXt101_vd_<br>64x4d       | 0.8078    | 0.9520    | 21.57            | 28.22            | 39.70       | 15.76    | 83.68     | [下载链接](https://paddle-imagenet-models-name.bj.bcebos.com/dygraph/ResNeXt101_vd_64x4d_pretrained.pdparams)       | [下载链接](https://paddle-imagenet-models-name.bj.bcebos.com/dygraph/inference/ResNeXt101_vd_64x4d_infer.tar) |
| ResNeXt152_<br>32x4d          | 0.7898    | 0.9433    | 17.14            | 25.11            | 33.79       | 11.76    | 60.15     | [下载链接](https://paddle-imagenet-models-name.bj.bcebos.com/dygraph/ResNeXt152_32x4d_pretrained.pdparams)          | [下载链接](https://paddle-imagenet-models-name.bj.bcebos.com/dygraph/inference/ResNeXt152_32x4d_infer.tar) |
| ResNeXt152_vd_<br>32x4d       | 0.8072    | 0.9520    | 16.99            | 25.29            | 33.85       | 12.01    | 60.17      | [下载链接](https://paddle-imagenet-models-name.bj.bcebos.com/dygraph/ResNeXt152_vd_32x4d_pretrained.pdparams)       | [下载链接](https://paddle-imagenet-models-name.bj.bcebos.com/dygraph/inference/ResNeXt152_vd_32x4d_infer.tar) |
| ResNeXt152_<br>64x4d          | 0.7951    | 0.9471    | 33.07            | 42.05            | 59.13       | 23.03    | 115.27    | [下载链接](https://paddle-imagenet-models-name.bj.bcebos.com/dygraph/ResNeXt152_64x4d_pretrained.pdparams)          | [下载链接](https://paddle-imagenet-models-name.bj.bcebos.com/dygraph/inference/ResNeXt152_64x4d_infer.tar) |
| ResNeXt152_vd_<br>64x4d       | 0.8108    | 0.9534    | 33.30            | 42.41            | 59.42       | 23.27    | 115.29   | [下载链接](https://paddle-imagenet-models-name.bj.bcebos.com/dygraph/ResNeXt152_vd_64x4d_pretrained.pdparams)       | [下载链接](https://paddle-imagenet-models-name.bj.bcebos.com/dygraph/inference/ResNeXt152_vd_64x4d_infer.tar) |

<a name="Res2Net"></a>

## Res2Net 系列 <sup>[[9](#ref9)]</sup>

Res2Net 系列模型的精度、速度指标如下表所示，更多关于该系列的模型介绍可以参考：[Res2Net 系列模型文档](Res2Net.md)。

| 模型                  | Top-1 Acc | Top-5 Acc | time(ms)<br>bs=1 | time(ms)<br>bs=4 | time(ms)<br/>bs=8 | FLOPs(G) | Params(M) | 预训练模型下载地址                              | inference模型下载地址               |
|---------------------------|-----------|-----------|-----------------------|----------------------|----------|-----------|----------------------------------------------------------------------------------------------------|----------------------------------------------------------------------------------------------------|----------------------------------------------------------------------------------------------------|
| Res2Net50_<br>26w_4s          | 0.7933    | 0.9457    | 3.52             | 6.23             | 9.30         | 4.28     | 25.76      | [下载链接](https://paddle-imagenet-models-name.bj.bcebos.com/dygraph/Res2Net50_26w_4s_pretrained.pdparams)          | [下载链接](https://paddle-imagenet-models-name.bj.bcebos.com/dygraph/inference/Res2Net50_26w_4s_infer.tar) |
| Res2Net50_vd_<br>26w_4s       | 0.7975    | 0.9491    | 3.59             | 6.35             | 9.50         | 4.52     | 25.78     | [下载链接](https://paddle-imagenet-models-name.bj.bcebos.com/dygraph/Res2Net50_vd_26w_4s_pretrained.pdparams)       | [下载链接](https://paddle-imagenet-models-name.bj.bcebos.com/dygraph/inference/Res2Net50_vd_26w_4s_infer.tar) |
| Res2Net50_<br>14w_8s          | 0.7946    | 0.9470    | 4.39             | 7.21             | 10.38       | 4.20     | 25.12     | [下载链接](https://paddle-imagenet-models-name.bj.bcebos.com/dygraph/Res2Net50_14w_8s_pretrained.pdparams)          | [下载链接](https://paddle-imagenet-models-name.bj.bcebos.com/dygraph/inference/Res2Net50_14w_8s_infer.tar) |
| Res2Net101_vd_<br>26w_4s      | 0.8064    | 0.9522    | 6.34             | 11.02            | 16.13       | 8.35    | 45.35     | [下载链接](https://paddle-imagenet-models-name.bj.bcebos.com/dygraph/Res2Net101_vd_26w_4s_pretrained.pdparams)      | [下载链接](https://paddle-imagenet-models-name.bj.bcebos.com/dygraph/inference/Res2Net101_vd_26w_4s_infer.tar) |
| Res2Net200_vd_<br>26w_4s      | 0.8121    | 0.9571    | 11.45            | 19.77            | 28.81       | 15.77    | 76.44     | [下载链接](https://paddle-imagenet-models-name.bj.bcebos.com/dygraph/Res2Net200_vd_26w_4s_pretrained.pdparams)      | [下载链接](https://paddle-imagenet-models-name.bj.bcebos.com/dygraph/inference/Res2Net200_vd_26w_4s_infer.tar) |
| Res2Net200_vd_<br>26w_4s_ssld | 0.8513    | 0.9742    | 11.45            | 19.77            | 28.81             | 15.77    | 76.44     | [下载链接](https://paddle-imagenet-models-name.bj.bcebos.com/dygraph/Res2Net200_vd_26w_4s_ssld_pretrained.pdparams) | [下载链接](https://paddle-imagenet-models-name.bj.bcebos.com/dygraph/inference/Res2Net200_vd_26w_4s_ssld_infer.tar) |

<a name="SENet"></a>

## SENet 系列 <sup>[[8](#ref8)]</sup>

SENet 系列模型的精度、速度指标如下表所示，更多关于该系列的模型介绍可以参考：[SENet 系列模型文档](SENet.md)。

| 模型                  | Top-1 Acc | Top-5 Acc | time(ms)<br>bs=1 | time(ms)<br>bs=4 | time(ms)<br/>bs=8 | FLOPs(G) | Params(M) | 预训练模型下载地址                              | inference模型下载地址               |
|---------------------------|-----------|-----------|-----------------------|----------------------|----------|-----------|----------------------------------------------------------------------------------------------------|----------------------------------------------------------------------------------------------------|----------------------------------------------------------------------------------------------------|
| SE_ResNet18_vd            | 0.7333    | 0.9138    | 1.48             | 2.70             | 4.32         | 2.07     | 11.81      | [下载链接](https://paddle-imagenet-models-name.bj.bcebos.com/dygraph/SE_ResNet18_vd_pretrained.pdparams)            | [下载链接](https://paddle-imagenet-models-name.bj.bcebos.com/dygraph/inference/SE_ResNet18_vd_infer.tar) |
| SE_ResNet34_vd            | 0.7651    | 0.9320    | 2.42             | 3.69             | 6.29         | 3.93     | 22.00     | [下载链接](https://paddle-imagenet-models-name.bj.bcebos.com/dygraph/SE_ResNet34_vd_pretrained.pdparams)            | [下载链接](https://paddle-imagenet-models-name.bj.bcebos.com/dygraph/inference/SE_ResNet34_vd_infer.tar) |
| SE_ResNet50_vd            | 0.7952    | 0.9475    | 3.11             | 5.99             | 9.34        | 4.36     | 28.16     | [下载链接](https://paddle-imagenet-models-name.bj.bcebos.com/dygraph/SE_ResNet50_vd_pretrained.pdparams)            | [下载链接](https://paddle-imagenet-models-name.bj.bcebos.com/dygraph/inference/SE_ResNet50_vd_infer.tar) |
| SE_ResNeXt50_<br>32x4d        | 0.7844    | 0.9396    | 6.39             | 11.01            | 14.94         | 4.27     | 27.63     | [下载链接](https://paddle-imagenet-models-name.bj.bcebos.com/dygraph/SE_ResNeXt50_32x4d_pretrained.pdparams)        | [下载链接](https://paddle-imagenet-models-name.bj.bcebos.com/dygraph/inference/SE_ResNeXt50_32x4d_infer.tar) |
| SE_ResNeXt50_vd_<br>32x4d     | 0.8024    | 0.9489    | 7.04             | 11.57            | 16.01       | 5.64    | 27.76     | [下载链接](https://paddle-imagenet-models-name.bj.bcebos.com/dygraph/SE_ResNeXt50_vd_32x4d_pretrained.pdparams)     | [下载链接](https://paddle-imagenet-models-name.bj.bcebos.com/dygraph/inference/SE_ResNeXt50_vd_32x4d_infer.tar) |
| SE_ResNeXt101_<br>32x4d       | 0.7939    | 0.9443    | 13.31            | 21.85            | 28.77       | 8.03    | 49.09     | [下载链接](https://paddle-imagenet-models-name.bj.bcebos.com/dygraph/SE_ResNeXt101_32x4d_pretrained.pdparams)       | [下载链接](https://paddle-imagenet-models-name.bj.bcebos.com/dygraph/inference/SE_ResNeXt101_32x4d_infer.tar) |
| SENet154_vd               | 0.8140    | 0.9548    | 34.83            | 51.22            | 69.74       | 24.45    | 122.03    | [下载链接](https://paddle-imagenet-models-name.bj.bcebos.com/dygraph/SENet154_vd_pretrained.pdparams)               | [下载链接](https://paddle-imagenet-models-name.bj.bcebos.com/dygraph/inference/SENet154_vd_infer.tar) |

<a name="DPN"></a>

## DPN 系列 <sup>[[14](#ref14)]</sup>

DPN 系列模型的精度、速度指标如下表所示，更多关于该系列的模型介绍可以参考：[DPN 系列模型文档](DPN.md)。

| 模型                  | Top-1 Acc | Top-5 Acc | time(ms)<br>bs=1 | time(ms)<br>bs=4 | time(ms)<br/>bs=8 | FLOPs(G) | Params(M) | 预训练模型下载地址                              | inference模型下载地址 |
|-------------|-----------|-----------|-----------------------|----------------------|----------|-----------|--------------------------------------------------------------------------------------|-------------|-------------|
| DPN68       | 0.7678    | 0.9343    | 8.18             | 11.40            | 14.82       | 2.35     | 12.68     | [下载链接](https://paddle-imagenet-models-name.bj.bcebos.com/dygraph/DPN68_pretrained.pdparams)       | [下载链接](https://paddle-imagenet-models-name.bj.bcebos.com/dygraph/inference/DPN68_infer.tar) |
| DPN92       | 0.7985    | 0.9480    | 12.48            | 20.04            | 25.10       | 6.54    | 37.79     | [下载链接](https://paddle-imagenet-models-name.bj.bcebos.com/dygraph/DPN92_pretrained.pdparams)       | [下载链接](https://paddle-imagenet-models-name.bj.bcebos.com/dygraph/inference/DPN92_infer.tar) |
| DPN98       | 0.8059    | 0.9510    | 14.70            | 25.55            | 35.12       | 11.728    | 61.74     | [下载链接](https://paddle-imagenet-models-name.bj.bcebos.com/dygraph/DPN98_pretrained.pdparams)       | [下载链接](https://paddle-imagenet-models-name.bj.bcebos.com/dygraph/inference/DPN98_infer.tar) |
| DPN107      | 0.8089    | 0.9532    | 19.46            | 35.62            | 50.22       | 18.38    | 87.13     | [下载链接](https://paddle-imagenet-models-name.bj.bcebos.com/dygraph/DPN107_pretrained.pdparams)      | [下载链接](https://paddle-imagenet-models-name.bj.bcebos.com/dygraph/inference/DPN107_infer.tar) |
| DPN131      | 0.8070    | 0.9514    | 19.64            | 34.60            | 47.42       | 16.09    | 79.48     | [下载链接](https://paddle-imagenet-models-name.bj.bcebos.com/dygraph/DPN131_pretrained.pdparams)      | [下载链接](https://paddle-imagenet-models-name.bj.bcebos.com/dygraph/inference/DPN131_infer.tar) |

<a name="DenseNet"></a>

## DenseNet 系列 <sup>[[15](#ref15)]</sup>

DenseNet 系列模型的精度、速度指标如下表所示，更多关于该系列的模型介绍可以参考：[DenseNet 系列模型文档](DenseNet.md)。

| 模型                  | Top-1 Acc | Top-5 Acc | time(ms)<br>bs=1 | time(ms)<br>bs=4 | time(ms)<br/>bs=8 | FLOPs(G) | Params(M) | 预训练模型下载地址                              | inference模型下载地址 |
|-------------|-----------|-----------|-----------------------|----------------------|----------|-----------|--------------------------------------------------------------------------------------|-------------|-------------|
| DenseNet121 | 0.7566    | 0.9258    | 3.40             | 6.94             | 9.17         | 2.87     | 8.06      | [下载链接](https://paddle-imagenet-models-name.bj.bcebos.com/dygraph/DenseNet121_pretrained.pdparams) | [下载链接](https://paddle-imagenet-models-name.bj.bcebos.com/dygraph/inference/DenseNet121_infer.tar) |
| DenseNet161 | 0.7857    | 0.9414    | 7.06             | 14.37            | 19.55       | 7.79    | 28.90     | [下载链接](https://paddle-imagenet-models-name.bj.bcebos.com/dygraph/DenseNet161_pretrained.pdparams) | [下载链接](https://paddle-imagenet-models-name.bj.bcebos.com/dygraph/inference/DenseNet161_infer.tar) |
| DenseNet169 | 0.7681    | 0.9331    | 5.00             | 10.29            | 12.84       | 3.40     | 14.31     | [下载链接](https://paddle-imagenet-models-name.bj.bcebos.com/dygraph/DenseNet169_pretrained.pdparams) | [下载链接](https://paddle-imagenet-models-name.bj.bcebos.com/dygraph/inference/DenseNet169_infer.tar) |
| DenseNet201 | 0.7763    | 0.9366    | 6.38             | 13.72            | 17.17       | 4.34     | 20.24     | [下载链接](https://paddle-imagenet-models-name.bj.bcebos.com/dygraph/DenseNet201_pretrained.pdparams) | [下载链接](https://paddle-imagenet-models-name.bj.bcebos.com/dygraph/inference/DenseNet201_infer.tar) |
| DenseNet264 | 0.7796    | 0.9385    | 9.34             | 20.95            | 25.41       | 5.82    | 33.74     | [下载链接](https://paddle-imagenet-models-name.bj.bcebos.com/dygraph/DenseNet264_pretrained.pdparams) | [下载链接](https://paddle-imagenet-models-name.bj.bcebos.com/dygraph/inference/DenseNet264_infer.tar) |

<a name="HRNet"></a>

## HRNet 系列 <sup>[[13](#ref13)]</sup>

HRNet 系列模型的精度、速度指标如下表所示，更多关于该系列的模型介绍可以参考：[HRNet 系列模型文档](HRNet.md)。

| 模型          | Top-1 Acc | Top-5 Acc | time(ms)<br>bs=1 | time(ms)<br>bs=4 | time(ms)<br/>bs=8 | FLOPs(G) | Params(M) | 预训练模型下载地址                      | inference模型下载地址             |
|-------------|-----------|-----------|------------------|------------------|----------|-----------|--------------------------------------------------------------------------------------|--------------------------------------------------------------------------------------|--------------------------------------------------------------------------------------|
| HRNet_W18_C | 0.7692    | 0.9339    | 6.66             | 8.94             | 11.95   | 4.32     | 21.35     | [下载链接](https://paddle-imagenet-models-name.bj.bcebos.com/dygraph/legendary_models/HRNet_W18_C_pretrained.pdparams) | [下载链接](https://paddle-imagenet-models-name.bj.bcebos.com/dygraph/inference/HRNet_W18_C_infer.tar) |
| HRNet_W18_C_ssld | 0.81162    | 0.95804    | 6.66             | 8.94             | 11.95             | 4.32     | 21.35     | [下载链接](https://paddle-imagenet-models-name.bj.bcebos.com/dygraph/legendary_models/HRNet_W18_C_ssld_pretrained.pdparams) | [下载链接](https://paddle-imagenet-models-name.bj.bcebos.com/dygraph/inference/HRNet_W18_C_ssld_infer.tar) |
| HRNet_W30_C | 0.7804    | 0.9402    | 8.61             | 11.40            | 15.23   | 8.15   | 37.78     | [下载链接](https://paddle-imagenet-models-name.bj.bcebos.com/dygraph/legendary_models/HRNet_W30_C_pretrained.pdparams) | [下载链接](https://paddle-imagenet-models-name.bj.bcebos.com/dygraph/inference/HRNet_W30_C_infer.tar) |
| HRNet_W32_C | 0.7828    | 0.9424    | 8.54             | 11.58            | 15.57   | 8.97    | 41.30     | [下载链接](https://paddle-imagenet-models-name.bj.bcebos.com/dygraph/legendary_models/HRNet_W32_C_pretrained.pdparams) | [下载链接](https://paddle-imagenet-models-name.bj.bcebos.com/dygraph/inference/HRNet_W32_C_infer.tar) |
| HRNet_W40_C | 0.7877    | 0.9447    | 9.83             | 15.02            | 20.92   | 12.74    | 57.64     | [下载链接](https://paddle-imagenet-models-name.bj.bcebos.com/dygraph/legendary_models/HRNet_W40_C_pretrained.pdparams) | [下载链接](https://paddle-imagenet-models-name.bj.bcebos.com/dygraph/inference/HRNet_W40_C_infer.tar) |
| HRNet_W44_C | 0.7900    | 0.9451    | 10.62            | 16.18            | 25.92   | 14.94    | 67.16     | [下载链接](https://paddle-imagenet-models-name.bj.bcebos.com/dygraph/legendary_models/HRNet_W44_C_pretrained.pdparams) | [下载链接](https://paddle-imagenet-models-name.bj.bcebos.com/dygraph/inference/HRNet_W44_C_infer.tar) |
| HRNet_W48_C | 0.7895    | 0.9442    | 11.07            | 17.06            | 27.28   | 17.34    | 77.57     | [下载链接](https://paddle-imagenet-models-name.bj.bcebos.com/dygraph/legendary_models/HRNet_W48_C_pretrained.pdparams) | [下载链接](https://paddle-imagenet-models-name.bj.bcebos.com/dygraph/inference/HRNet_W48_C_infer.tar) |
| HRNet_W48_C_ssld | 0.8363    | 0.9682    | 11.07            | 17.06            | 27.28             | 17.34    | 77.57     | [下载链接](https://paddle-imagenet-models-name.bj.bcebos.com/dygraph/legendary_models/HRNet_W48_C_ssld_pretrained.pdparams) | [下载链接](https://paddle-imagenet-models-name.bj.bcebos.com/dygraph/inference/HRNet_W48_C_ssld_infer.tar) |
| HRNet_W64_C | 0.7930    | 0.9461    | 13.82            | 21.15            | 35.51    | 28.97    | 128.18    | [下载链接](https://paddle-imagenet-models-name.bj.bcebos.com/dygraph/legendary_models/HRNet_W64_C_pretrained.pdparams) | [下载链接](https://paddle-imagenet-models-name.bj.bcebos.com/dygraph/inference/HRNet_W64_C_infer.tar) |
| SE_HRNet_W64_C_ssld | 0.8475    |  0.9726    | 17.11            | 26.87            |    43.24 | 29.00    | 129.12    | [下载链接](https://paddle-imagenet-models-name.bj.bcebos.com/dygraph/legendary_models/SE_HRNet_W64_C_ssld_pretrained.pdparams) | [下载链接](https://paddle-imagenet-models-name.bj.bcebos.com/dygraph/inference/SE_HRNet_W64_C_ssld_infer.tar) |

<a name="Inception"></a>

## Inception 系列 <sup>[[10](#ref10)][[11](#ref11)][[12](#ref12)][[26](#ref26)]</sup>

Inception 系列模型的精度、速度指标如下表所示，更多关于该系列的模型介绍可以参考：[Inception 系列模型文档](Inception.md)。

| 模型                  | Top-1 Acc | Top-5 Acc | time(ms)<br>bs=1 | time(ms)<br>bs=4 | time(ms)<br/>bs=8 | FLOPs(G) | Params(M) | 预训练模型下载地址                              | inference模型下载地址                     |
|--------------------|-----------|-----------|-----------------------|----------------------|----------|-----------|---------------------------------------------------------------------------------------------|---------------------------------------------------------------------------------------------|---------------------------------------------------------------------------------------------|
| GoogLeNet          | 0.7070    | 0.8966    | 1.41             | 3.25             | 5.00         | 1.44     | 11.54      | [下载链接](https://paddle-imagenet-models-name.bj.bcebos.com/dygraph/GoogLeNet_pretrained.pdparams)          | [下载链接](https://paddle-imagenet-models-name.bj.bcebos.com/dygraph/inference/GoogLeNet_infer.tar) |
| Xception41         | 0.7930    | 0.9453    | 3.58             | 8.76             | 16.61       | 8.57    | 23.02     | [下载链接](https://paddle-imagenet-models-name.bj.bcebos.com/dygraph/Xception41_pretrained.pdparams)         | [下载链接](https://paddle-imagenet-models-name.bj.bcebos.com/dygraph/inference/Xception41_infer.tar) |
| Xception41_deeplab | 0.7955    | 0.9438    | 3.81             | 9.16             | 17.20       | 9.28    | 27.08     | [下载链接](https://paddle-imagenet-models-name.bj.bcebos.com/dygraph/Xception41_deeplab_pretrained.pdparams) | [下载链接](https://paddle-imagenet-models-name.bj.bcebos.com/dygraph/inference/Xception41_deeplab_infer.tar) |
| Xception65         | 0.8100    | 0.9549    | 5.45             | 12.78            | 24.53       | 13.25    | 36.04     | [下载链接](https://paddle-imagenet-models-name.bj.bcebos.com/dygraph/Xception65_pretrained.pdparams)         | [下载链接](https://paddle-imagenet-models-name.bj.bcebos.com/dygraph/inference/Xception65_infer.tar) |
| Xception65_deeplab | 0.8032    | 0.9449    | 5.65             | 13.08            | 24.61       | 13.96    | 40.10     | [下载链接](https://paddle-imagenet-models-name.bj.bcebos.com/dygraph/Xception65_deeplab_pretrained.pdparams) | [下载链接](https://paddle-imagenet-models-name.bj.bcebos.com/dygraph/inference/Xception65_deeplab_infer.tar) |
| Xception71         | 0.8111    | 0.9545    | 6.19             | 15.34            | 29.21       | 16.21    | 37.86     | [下载链接](https://paddle-imagenet-models-name.bj.bcebos.com/dygraph/Xception71_pretrained.pdparams)         | [下载链接](https://paddle-imagenet-models-name.bj.bcebos.com/dygraph/inference/Xception71_infer.tar) |
| InceptionV3        | 0.7914    | 0.9459    | 4.78             | 8.53             | 12.28        | 5.73    | 23.87     | [下载链接](https://paddle-imagenet-models-name.bj.bcebos.com/dygraph/legendary_models/InceptionV3_pretrained.pdparams)        | [下载链接](https://paddle-imagenet-models-name.bj.bcebos.com/dygraph/inference/InceptionV3_infer.tar) |
| InceptionV4        | 0.8077    | 0.9526    | 8.93             | 15.17            | 21.56       | 12.29    | 42.74     | [下载链接](https://paddle-imagenet-models-name.bj.bcebos.com/dygraph/InceptionV4_pretrained.pdparams)        | [下载链接](https://paddle-imagenet-models-name.bj.bcebos.com/dygraph/inference/InceptionV4_infer.tar) |

<a name="EfficientNet"></a>

## EfficientNet 系列 <sup>[[16](#ref16)]</sup>

EfficientNet 系列模型的精度、速度指标如下表所示，更多关于该系列的模型介绍可以参考：[EfficientNet 系列模型文档](EfficientNet.md)。

| 模型                        | Top-1 Acc | Top-5 Acc | time(ms)<br>bs=1 | time(ms)<br>bs=4 | time(ms)<br/>bs=8 | FLOPs(G) | Params(M) | 预训练模型下载地址                                    | inference模型下载地址                           |
|---------------------------|-----------|-----------|------------------|------------------|----------|-----------|----------------------------------------------------------------------------------------------------|----------------------------------------------------------------------------------------------------|----------------------------------------------------------------------------------------------------|
| EfficientNetB0            | 0.7738    | 0.9331    | 1.96             | 3.71             | 5.56     | 0.40     | 5.33       | [下载链接](https://paddle-imagenet-models-name.bj.bcebos.com/dygraph/EfficientNetB0_pretrained.pdparams)            | [下载链接](https://paddle-imagenet-models-name.bj.bcebos.com/dygraph/inference/EfficientNetB0_infer.tar) |
| EfficientNetB1            | 0.7915    | 0.9441    | 2.88             | 5.40             | 7.63     | 0.71     | 7.86      | [下载链接](https://paddle-imagenet-models-name.bj.bcebos.com/dygraph/EfficientNetB1_pretrained.pdparams)            | [下载链接](https://paddle-imagenet-models-name.bj.bcebos.com/dygraph/inference/EfficientNetB1_infer.tar) |
| EfficientNetB2            | 0.7985    | 0.9474    | 3.26             | 6.20             | 9.17    | 1.02     | 9.18      | [下载链接](https://paddle-imagenet-models-name.bj.bcebos.com/dygraph/EfficientNetB2_pretrained.pdparams)            | [下载链接](https://paddle-imagenet-models-name.bj.bcebos.com/dygraph/inference/EfficientNetB2_infer.tar) |
| EfficientNetB3            | 0.8115    | 0.9541    | 4.52             | 8.85             | 13.54   | 1.88     | 12.324     | [下载链接](https://paddle-imagenet-models-name.bj.bcebos.com/dygraph/EfficientNetB3_pretrained.pdparams)            | [下载链接](https://paddle-imagenet-models-name.bj.bcebos.com/dygraph/inference/EfficientNetB3_infer.tar) |
| EfficientNetB4            | 0.8285    | 0.9623    | 6.78             | 15.47            | 24.95   | 4.51     | 19.47     | [下载链接](https://paddle-imagenet-models-name.bj.bcebos.com/dygraph/EfficientNetB4_pretrained.pdparams)            | [下载链接](https://paddle-imagenet-models-name.bj.bcebos.com/dygraph/inference/EfficientNetB4_infer.tar) |
| EfficientNetB5            | 0.8362    | 0.9672    | 10.97            | 27.24            | 45.93   | 10.51    | 30.56     | [下载链接](https://paddle-imagenet-models-name.bj.bcebos.com/dygraph/EfficientNetB5_pretrained.pdparams)            | [下载链接](https://paddle-imagenet-models-name.bj.bcebos.com/dygraph/inference/EfficientNetB5_infer.tar) |
| EfficientNetB6            | 0.8400    | 0.9688    | 17.09            | 43.32            | 76.90          | 19.47    | 43.27        | [下载链接](https://paddle-imagenet-models-name.bj.bcebos.com/dygraph/EfficientNetB6_pretrained.pdparams)            | [下载链接](https://paddle-imagenet-models-name.bj.bcebos.com/dygraph/inference/EfficientNetB6_infer.tar) |
| EfficientNetB7            | 0.8430    | 0.9689    | 25.91            | 71.23            | 128.20         | 38.45    | 66.66     | [下载链接](https://paddle-imagenet-models-name.bj.bcebos.com/dygraph/EfficientNetB7_pretrained.pdparams)            | [下载链接](https://paddle-imagenet-models-name.bj.bcebos.com/dygraph/inference/EfficientNetB7_infer.tar) |
| EfficientNetB0_<br>small      | 0.7580    | 0.9258    | 1.24             | 2.59             | 3.92     | 0.40     | 4.69      | [下载链接](https://paddle-imagenet-models-name.bj.bcebos.com/dygraph/EfficientNetB0_small_pretrained.pdparams)      | [下载链接](https://paddle-imagenet-models-name.bj.bcebos.com/dygraph/inference/EfficientNetB0_small_infer.tar) |


<a name="ResNeXt101_wsl"></a>

## ResNeXt101_wsl 系列 <sup>[[17](#ref17)]</sup>

ResNeXt101_wsl 系列模型的精度、速度指标如下表所示，更多关于该系列的模型介绍可以参考：[ResNeXt101_wsl 系列模型文档](ResNeXt101_wsl.md)。

| 模型                        | Top-1 Acc | Top-5 Acc | time(ms)<br>bs=1 | time(ms)<br>bs=4 | time(ms)<br/>bs=8 | FLOPs(G) | Params(M) | 预训练模型下载地址                                    | inference模型下载地址                           |
|---------------------------|-----------|-----------|------------------|------------------|----------|-----------|----------------------------------------------------------------------------------------------------|----------------------------------------------------------------------------------------------------|----------------------------------------------------------------------------------------------------|
| ResNeXt101_<br>32x8d_wsl      | 0.8255    | 0.9674    | 13.55            | 23.39            | 36.18   | 16.48    | 88.99     | [下载链接](https://paddle-imagenet-models-name.bj.bcebos.com/dygraph/ResNeXt101_32x8d_wsl_pretrained.pdparams)      | [下载链接](https://paddle-imagenet-models-name.bj.bcebos.com/dygraph/inference/ResNeXt101_32x8d_wsl_infer.tar) |
| ResNeXt101_<br>32x16d_wsl     | 0.8424    | 0.9726    | 21.96            | 38.35            | 63.29   | 36.26    | 194.36    | [下载链接](https://paddle-imagenet-models-name.bj.bcebos.com/dygraph/ResNeXt101_32x16d_wsl_pretrained.pdparams)     | [下载链接](https://paddle-imagenet-models-name.bj.bcebos.com/dygraph/inference/ResNeXt101_32x16d_wsl_infer.tar) |
| ResNeXt101_<br>32x32d_wsl     | 0.8497    | 0.9759    | 37.28            | 76.50            | 121.56 | 87.28   | 469.12    | [下载链接](https://paddle-imagenet-models-name.bj.bcebos.com/dygraph/ResNeXt101_32x32d_wsl_pretrained.pdparams)     | [下载链接](https://paddle-imagenet-models-name.bj.bcebos.com/dygraph/inference/ResNeXt101_32x32d_wsl_infer.tar) |
| ResNeXt101_<br>32x48d_wsl     | 0.8537    | 0.9769    | 55.07            | 124.39           | 205.01 | 153.57   | 829.26     | [下载链接](https://paddle-imagenet-models-name.bj.bcebos.com/dygraph/ResNeXt101_32x48d_wsl_pretrained.pdparams)     | [下载链接](https://paddle-imagenet-models-name.bj.bcebos.com/dygraph/inference/ResNeXt101_32x48d_wsl_infer.tar) |
| Fix_ResNeXt101_<br>32x48d_wsl | 0.8626    | 0.9797    | 55.01            | 122.63           | 204.66 | 313.41   | 829.26     | [下载链接](https://paddle-imagenet-models-name.bj.bcebos.com/dygraph/Fix_ResNeXt101_32x48d_wsl_pretrained.pdparams) | [下载链接](https://paddle-imagenet-models-name.bj.bcebos.com/dygraph/inference/Fix_ResNeXt101_32x48d_wsl_infer.tar) |

<a name="ResNeSt"></a>

## ResNeSt 系列 <sup>[[24](#ref24)]</sup>

ResNeSt 系列模型的精度、速度指标如下表所示，更多关于该系列的模型介绍可以参考：[ResNeSt 系列模型文档](ResNeSt.md)。

| 模型                   | Top-1 Acc | Top-5 Acc | time(ms)<br>bs=1 | time(ms)<br>bs=4 | time(ms)<br/>bs=8 | FLOPs(G) | Params(M) | 预训练模型下载地址                                      | inference模型下载地址                          |
|------------------------|-----------|-----------|------------------|------------------|----------|-----------|------------------------------------------------------------------------------------------------------|------------------------------------------------------------------------------------------------------|------------------------------------------------------------------------------------------------------|
| ResNeSt50_<br>fast_1s1x64d | 0.8035    | 0.9528    | 2.73             | 5.33             | 8.24           | 4.36     | 26.27      | [下载链接](https://paddle-imagenet-models-name.bj.bcebos.com/dygraph/ResNeSt50_fast_1s1x64d_pretrained.pdparams) | [下载链接](https://paddle-imagenet-models-name.bj.bcebos.com/dygraph/inference/ResNeSt50_fast_1s1x64d_infer.tar) |
| ResNeSt50              | 0.8083    | 0.9542    | 7.36             | 10.23            | 13.84          | 5.40    | 27.54      | [下载链接](https://paddle-imagenet-models-name.bj.bcebos.com/dygraph/ResNeSt50_pretrained.pdparams)              | [下载链接](https://paddle-imagenet-models-name.bj.bcebos.com/dygraph/inference/ResNeSt50_infer.tar) |

<a name="RegNet"></a>

## RegNet 系列 <sup>[[25](#ref25)]</sup>

RegNet 系列模型的精度、速度指标如下表所示，更多关于该系列的模型介绍可以参考：[RegNet 系列模型文档](RegNet.md)。

| 模型                   | Top-1 Acc | Top-5 Acc | time(ms)<br>bs=1 | time(ms)<br>bs=4 | time(ms)<br/>bs=8 | FLOPs(G) | Params(M) | 预训练模型下载地址                                      | inference模型下载地址                          |
|------------------------|-----------|-----------|------------------|------------------|----------|-----------|------------------------------------------------------------------------------------------------------|------------------------------------------------------------------------------------------------------|------------------------------------------------------------------------------------------------------|
| RegNetX_4GF            | 0.785     | 0.9416    | 6.46             | 8.48             |      11.45     | 4.00        | 22.23      | [下载链接](https://paddle-imagenet-models-name.bj.bcebos.com/dygraph/RegNetX_4GF_pretrained.pdparams)            | [下载链接](https://paddle-imagenet-models-name.bj.bcebos.com/dygraph/inference/RegNetX_4GF_infer.tar) |

<a name="RepVGG"></a>

## RepVGG 系列 <sup>[[36](#ref36)]</sup>

关于 RepVGG 系列模型的精度、速度指标如下表所示，更多介绍可以参考：[RepVGG 系列模型文档](RepVGG.md)。

| 模型                     | Top-1 Acc | Top-5 Acc | time(ms)<br>bs=1 | time(ms)<br>bs=4 | time(ms)<br/>bs=8 | FLOPs(G) | Params(M) | 预训练模型下载地址 | inference模型下载地址 |
|------------------------|-----------|-----------|------------------|------------------|----------|-----------|------------------------------------------------------------------------------------------------------|------------------------------------------------------------------------------------------------------|------------------------------------------------------------------------------------------------------|
| RepVGG_A0   | 0.7131    | 0.9016    |  |  |  | 1.36 | 8.31 | [下载链接](https://paddle-imagenet-models-name.bj.bcebos.com/dygraph/RepVGG_A0_pretrained.pdparams) | [下载链接](https://paddle-imagenet-models-name.bj.bcebos.com/dygraph/inference/RepVGG_A0_infer.tar) |
| RepVGG_A1   | 0.7380    | 0.9146    |  |  |  | 2.37 | 12.79 | [下载链接](https://paddle-imagenet-models-name.bj.bcebos.com/dygraph/RepVGG_A1_pretrained.pdparams) | [下载链接](https://paddle-imagenet-models-name.bj.bcebos.com/dygraph/inference/RepVGG_A1_infer.tar) |
| RepVGG_A2   | 0.7571    | 0.9264    |  |  |  | 5.12 | 25.50 | [下载链接](https://paddle-imagenet-models-name.bj.bcebos.com/dygraph/RepVGG_A2_pretrained.pdparams) | [下载链接](https://paddle-imagenet-models-name.bj.bcebos.com/dygraph/inference/RepVGG_A2_infer.tar) |
| RepVGG_B0   | 0.7450    | 0.9213    |  |  |  | 3.06 | 14.34 | [下载链接](https://paddle-imagenet-models-name.bj.bcebos.com/dygraph/RepVGG_B0_pretrained.pdparams) | [下载链接](https://paddle-imagenet-models-name.bj.bcebos.com/dygraph/inference/RepVGG_B0_infer.tar) |
| RepVGG_B1   | 0.7773    | 0.9385    |  |  |  | 11.82 | 51.83 | [下载链接](https://paddle-imagenet-models-name.bj.bcebos.com/dygraph/RepVGG_B1_pretrained.pdparams) | [下载链接](https://paddle-imagenet-models-name.bj.bcebos.com/dygraph/inference/RepVGG_B1_infer.tar) |
| RepVGG_B2   | 0.7813    | 0.9410    |  |  |  | 18.38 | 80.32 | [下载链接](https://paddle-imagenet-models-name.bj.bcebos.com/dygraph/RepVGG_B2_pretrained.pdparams) | [下载链接](https://paddle-imagenet-models-name.bj.bcebos.com/dygraph/inference/RepVGG_B2_infer.tar) |
| RepVGG_B1g2 | 0.7732    | 0.9359    |  |  |  | 8.82 | 41.36 | [下载链接](https://paddle-imagenet-models-name.bj.bcebos.com/dygraph/RepVGG_B1g2_pretrained.pdparams) | [下载链接](https://paddle-imagenet-models-name.bj.bcebos.com/dygraph/inference/RepVGG_B1g2_infer.tar) |
| RepVGG_B1g4 | 0.7675    | 0.9335    |  |  |  | 7.31 | 36.13 | [下载链接](https://paddle-imagenet-models-name.bj.bcebos.com/dygraph/RepVGG_B1g4_pretrained.pdparams) | [下载链接](https://paddle-imagenet-models-name.bj.bcebos.com/dygraph/inference/RepVGG_B1g4_infer.tar) |
| RepVGG_B2g4 | 0.7881    | 0.9448    |  |  |  | 11.34 | 55.78 | [下载链接](https://paddle-imagenet-models-name.bj.bcebos.com/dygraph/RepVGG_B2g4_pretrained.pdparams) | [下载链接](https://paddle-imagenet-models-name.bj.bcebos.com/dygraph/inference/RepVGG_B2g4_infer.tar) |
| RepVGG_B3g4 | 0.7965    | 0.9485    |  |  |  | 16.07 | 75.63 | [下载链接](https://paddle-imagenet-models-name.bj.bcebos.com/dygraph/RepVGG_B3g4_pretrained.pdparams) | [下载链接](https://paddle-imagenet-models-name.bj.bcebos.com/dygraph/inference/RepVGG_B3g4_infer.tar) |

<a name="MixNet"></a>

## MixNet 系列 <sup>[[29](#ref29)]</sup>

关于 MixNet 系列模型的精度、速度指标如下表所示，更多介绍可以参考：[MixNet 系列模型文档](MixNet.md)。

| 模型     | Top-1 Acc | Top-5 Acc | time(ms)<br>bs=1 | time(ms)<br>bs=4 | time(ms)<br/>bs=8 | FLOPs(M) | Params(M) | 预训练模型下载地址                                           | inference模型下载地址                                        |
| -------- | --------- | --------- | ---------------- | ---------------- | ----------------- | -------- | --------- | ------------------------------------------------------------ | ------------------------------------------------------------ |
| MixNet_S | 0.7628    | 0.9299    | 2.31             | 3.63             | 5.20              | 252.977  | 4.167     | [下载链接](https://paddle-imagenet-models-name.bj.bcebos.com/dygraph/MixNet_S_pretrained.pdparams) | [下载链接](https://paddle-imagenet-models-name.bj.bcebos.com/dygraph/inference/MixNet_S_infer.tar) |
| MixNet_M | 0.7767    | 0.9364    | 2.84             | 4.60             | 6.62              | 357.119  | 5.065     | [下载链接](https://paddle-imagenet-models-name.bj.bcebos.com/dygraph/MixNet_M_pretrained.pdparams) | [下载链接](https://paddle-imagenet-models-name.bj.bcebos.com/dygraph/inference/MixNet_M_infer.tar) |
| MixNet_L | 0.7860    | 0.9437    | 3.16             | 5.55             | 8.03              | 579.017  | 7.384     | [下载链接](https://paddle-imagenet-models-name.bj.bcebos.com/dygraph/MixNet_L_pretrained.pdparams) | [下载链接](https://paddle-imagenet-models-name.bj.bcebos.com/dygraph/inference/MixNet_L_infer.tar) |

<a name="ReXNet"></a>

## ReXNet 系列 <sup>[[30](#ref30)]</sup>

关于 ReXNet 系列模型的精度、速度指标如下表所示，更多介绍可以参考：[ReXNet 系列模型文档](ReXNet.md)。

| 模型       | Top-1 Acc | Top-5 Acc | time(ms)<br>bs=1 | time(ms)<br>bs=4 | time(ms)<br/>bs=8 | FLOPs(G) | Params(M) | 预训练模型下载地址 | inference模型下载地址 |
| ---------- | --------- | --------- | ---------------- | ---------------- | -------- | --------- | ------------------------------------------------------------ | ------------------------------------------------------------ | ------------------------------------------------------------ |
| ReXNet_1_0 | 0.7746    | 0.9370    | 3.08 | 4.15 | 5.49 | 0.415    | 4.84     | [下载链接](https://paddle-imagenet-models-name.bj.bcebos.com/dygraph/ReXNet_1_0_pretrained.pdparams) | [下载链接](https://paddle-imagenet-models-name.bj.bcebos.com/dygraph/inference/ReXNet_1_0_infer.tar) |
| ReXNet_1_3 | 0.7913    | 0.9464    | 3.54 | 4.87 | 6.54 | 0.68    | 7.61     | [下载链接](https://paddle-imagenet-models-name.bj.bcebos.com/dygraph/ReXNet_1_3_pretrained.pdparams) | [下载链接](https://paddle-imagenet-models-name.bj.bcebos.com/dygraph/inference/ReXNet_1_3_infer.tar) |
| ReXNet_1_5 | 0.8006    | 0.9512    | 3.68 | 5.31 | 7.38 | 0.90    | 9.79     | [下载链接](https://paddle-imagenet-models-name.bj.bcebos.com/dygraph/ReXNet_1_5_pretrained.pdparams) | [下载链接](https://paddle-imagenet-models-name.bj.bcebos.com/dygraph/inference/ReXNet_1_5_infer.tar) |
| ReXNet_2_0 | 0.8122    | 0.9536    | 4.30 | 6.54 | 9.19 | 1.56    | 16.45    | [下载链接](https://paddle-imagenet-models-name.bj.bcebos.com/dygraph/ReXNet_2_0_pretrained.pdparams) | [下载链接](https://paddle-imagenet-models-name.bj.bcebos.com/dygraph/inference/ReXNet_2_0_infer.tar) |
| ReXNet_3_0 | 0.8209    | 0.9612    | 5.74 | 9.49 | 13.62 | 3.44    | 34.83    | [下载链接](https://paddle-imagenet-models-name.bj.bcebos.com/dygraph/ReXNet_3_0_pretrained.pdparams) | [下载链接](https://paddle-imagenet-models-name.bj.bcebos.com/dygraph/inference/ReXNet_3_0_infer.tar) |

<a name="HarDNet"></a>

## HarDNet 系列 <sup>[[37](#ref37)]</sup>

关于 HarDNet 系列模型的精度、速度指标如下表所示，更多介绍可以参考：[HarDNet 系列模型文档](HarDNet.md)。

| 模型       | Top-1 Acc | Top-5 Acc | time(ms)<br>bs=1 | time(ms)<br>bs=4 | time(ms)<br/>bs=8 | FLOPs(G) | Params(M) | 预训练模型下载地址 | inference模型下载地址 |
| ---------- | --------- | --------- | ---------------- | ---------------- | -------- | --------- | ------------------------------------------------------------ | ------------------------------------------------------------ | ------------------------------------------------------------ |
| HarDNet39_ds | 0.7133    |0.8998    | 1.40 | 2.30 | 3.33 | 0.44   |  3.51    | [下载链接](https://paddle-imagenet-models-name.bj.bcebos.com/dygraph/HarDNet39_ds_pretrained.pdparams) | [下载链接](https://paddle-imagenet-models-name.bj.bcebos.com/dygraph/inference/HarDNet39_ds_infer.tar) |
| HarDNet68_ds |0.7362    | 0.9152   | 2.26 | 3.34 | 5.06 | 0.79   | 4.20 | [下载链接](https://paddle-imagenet-models-name.bj.bcebos.com/dygraph/HarDNet68_ds_pretrained.pdparams) | [下载链接](https://paddle-imagenet-models-name.bj.bcebos.com/dygraph/inference/HarDNet68_ds_infer.tar) |
| HarDNet68| 0.7546   | 0.9265   | 3.58 | 8.53 | 11.58 | 4.26   | 17.58    | [下载链接](https://paddle-imagenet-models-name.bj.bcebos.com/dygraph/HarDNet68_pretrained.pdparams) | [下载链接](https://paddle-imagenet-models-name.bj.bcebos.com/dygraph/inference/HarDNet68_infer.tar) |
| HarDNet85 | 0.7744   | 0.9355   | 6.24 | 14.85 | 20.57 | 9.09   | 36.69  | [下载链接](https://paddle-imagenet-models-name.bj.bcebos.com/dygraph/HarDNet85_pretrained.pdparams) | [下载链接](https://paddle-imagenet-models-name.bj.bcebos.com/dygraph/inference/HarDNet85_infer.tar) |

<a name="DLA"></a>

## DLA 系列 <sup>[[38](#ref38)]</sup>

关于 DLA 系列模型的精度、速度指标如下表所示，更多介绍可以参考：[DLA 系列模型文档](DLA.md)。

| 模型       | Top-1 Acc | Top-5 Acc | time(ms)<br>bs=1 | time(ms)<br>bs=4 | time(ms)<br/>bs=8 | FLOPs(G) | Params(M) | 预训练模型下载地址 | inference模型下载地址 |
| ---------- | --------- | --------- | ---------------- | ---------------- | -------- | --------- | ------------------------------------------------------------ | ------------------------------------------------------------ | ------------------------------------------------------------ |
| DLA102 | 0.7893    |0.9452    | 4.95 | 8.08 | 12.40 | 7.19   |  33.34    | [下载链接](https://paddle-imagenet-models-name.bj.bcebos.com/dygraph/DLA102_pretrained.pdparams) | [下载链接](https://paddle-imagenet-models-name.bj.bcebos.com/dygraph/inference/DLA102_infer.tar) |
| DLA102x2 |0.7885    | 0.9445  | 19.58 | 23.97 | 31.37 | 9.34   | 41.42 | [下载链接](https://paddle-imagenet-models-name.bj.bcebos.com/dygraph/DLA102x2_pretrained.pdparams) | [下载链接](https://paddle-imagenet-models-name.bj.bcebos.com/dygraph/inference/DLA102x2_infer.tar) |
| DLA102x| 0.781   | 0.9400   | 11.12 | 15.60 | 20.37 | 5.89  | 26.40    | [下载链接](https://paddle-imagenet-models-name.bj.bcebos.com/dygraph/DLA102x_pretrained.pdparams) | [下载链接](https://paddle-imagenet-models-name.bj.bcebos.com/dygraph/inference/DLA102x_infer.tar) |
| DLA169 | 0.7809  | 0.9409   | 7.70 | 12.25 | 18.90 | 11.59  | 53.50  | [下载链接](https://paddle-imagenet-models-name.bj.bcebos.com/dygraph/DLA169_pretrained.pdparams) | [下载链接](https://paddle-imagenet-models-name.bj.bcebos.com/dygraph/inference/DLA169_infer.tar) |
| DLA34 | 0.7603   | 0.9298    | 1.83 | 3.37 | 5.98 | 3.07   |  15.76    | [下载链接](https://paddle-imagenet-models-name.bj.bcebos.com/dygraph/DLA34_pretrained.pdparams) | [下载链接](https://paddle-imagenet-models-name.bj.bcebos.com/dygraph/inference/DLA34_infer.tar) |
| DLA46_c |0.6321   | 0.853   | 1.06 | 2.08 | 3.23 | 0.54   | 1.31 | [下载链接](https://paddle-imagenet-models-name.bj.bcebos.com/dygraph/DLA46_c_pretrained.pdparams) | [下载链接](https://paddle-imagenet-models-name.bj.bcebos.com/dygraph/inference/DLA46_c_infer.tar) |
| DLA60 | 0.7610   | 0.9292   | 2.78 | 5.36 | 8.29 | 4.26   | 22.08    | [下载链接](https://paddle-imagenet-models-name.bj.bcebos.com/dygraph/DLA60_pretrained.pdparams) | [下载链接](https://paddle-imagenet-models-name.bj.bcebos.com/dygraph/inference/DLA60_infer.tar) |
| DLA60x_c | 0.6645   | 0.8754   | 1.79 | 3.68 | 5.19 | 0.59   | 1.33  | [下载链接](https://paddle-imagenet-models-name.bj.bcebos.com/dygraph/DLA60x_c_pretrained.pdparams) | [下载链接](https://paddle-imagenet-models-name.bj.bcebos.com/dygraph/inference/DLA60x_c_infer.tar) |
| DLA60x | 0.7753  | 0.9378  | 5.98 | 9.24 | 12.52 | 3.54   | 17.41  | [下载链接](https://paddle-imagenet-models-name.bj.bcebos.com/dygraph/DLA60x_pretrained.pdparams) | [下载链接](https://paddle-imagenet-models-name.bj.bcebos.com/dygraph/inference/DLA60x_infer.tar) |

<a name="RedNet"></a>

## RedNet 系列 <sup>[[39](#ref39)]</sup>

关于 RedNet 系列模型的精度、速度指标如下表所示，更多介绍可以参考：[RedNet 系列模型文档](RedNet.md)。

| 模型       | Top-1 Acc | Top-5 Acc | time(ms)<br>bs=1 | time(ms)<br>bs=4 | time(ms)<br/>bs=8 | FLOPs(G) | Params(M) | 预训练模型下载地址 | inference模型下载地址 |
| ---------- | --------- | --------- | ---------------- | ---------------- | -------- | --------- | ------------------------------------------------------------ | ------------------------------------------------------------ | ------------------------------------------------------------ |
| RedNet26 | 0.7595   |0.9319  | 4.45 | 15.16 | 29.03 | 1.69   |  9.26    | [下载链接](https://paddle-imagenet-models-name.bj.bcebos.com/dygraph/RedNet26_pretrained.pdparams) | [下载链接](https://paddle-imagenet-models-name.bj.bcebos.com/dygraph/inference/RedNet26_infer.tar) |
| RedNet38 |0.7747  | 0.9356  | 6.24 | 21.39 | 41.26 | 2.14   | 12.43 | [下载链接](https://paddle-imagenet-models-name.bj.bcebos.com/dygraph/RedNet38_pretrained.pdparams) | [下载链接](https://paddle-imagenet-models-name.bj.bcebos.com/dygraph/inference/RedNet38_infer.tar) |
| RedNet50| 0.7833  | 0.9417   | 8.04 | 27.71 | 53.73 | 2.61   | 15.60    | [下载链接](https://paddle-imagenet-models-name.bj.bcebos.com/dygraph/RedNet50_pretrained.pdparams) | [下载链接](https://paddle-imagenet-models-name.bj.bcebos.com/dygraph/inference/RedNet50_infer.tar) |
| RedNet101 | 0.7894  | 0.9436   | 13.07 | 44.12 | 83.28 | 4.59  | 25.76 | [下载链接](https://paddle-imagenet-models-name.bj.bcebos.com/dygraph/RedNet101_pretrained.pdparams) | [下载链接](https://paddle-imagenet-models-name.bj.bcebos.com/dygraph/inference/RedNet101_infer.tar) |
| RedNet152 | 0.7917  | 0.9440   | 18.66 | 63.27 | 119.48 | 6.57  | 34.14  | [下载链接](https://paddle-imagenet-models-name.bj.bcebos.com/dygraph/RedNet152_pretrained.pdparams) | [下载链接](https://paddle-imagenet-models-name.bj.bcebos.com/dygraph/inference/RedNet152_infer.tar) |

<a name="ConvNeXt"></a>

## ConvNeXt 系列 <sup>[[43](#ref43)]</sup>

关于 ConvNeXt 系列模型的精度、速度指标如下表所示，更多介绍可以参考：[ConvNeXt 系列模型文档](ConvNeXt.md)。

| 模型       | Top-1 Acc | Top-5 Acc | time(ms)<br>bs=1 | time(ms)<br>bs=4 | time(ms)<br/>bs=8 | FLOPs(G) | Params(M) | 预训练模型下载地址 | inference模型下载地址 |
| ---------- | --------- | --------- | ---------------- | ---------------- | -------- | --------- | ------------------------------------------------------------ | ------------------------------------------------------------ | ------------------------------------------------------------ |
| ConvNeXt_tiny | 0.8203 | 0.9590 | - | - | - | 4.458 | 28.583 | [下载链接](https://paddle-imagenet-models-name.bj.bcebos.com/dygraph/ConvNeXt_tiny_pretrained.pdparams) | [下载链接](https://paddle-imagenet-models-name.bj.bcebos.com/dygraph/inference/ConvNeXt_tiny_infer.tar) |

<a name="VAN"></a>

## VAN 系列 <sup>[[44](#ref44)]</sup>

关于 VAN 系列模型的精度、速度指标如下表所示，更多介绍可以参考：[VAN 系列模型文档](VAN.md)。

| 模型       | Top-1 Acc | Top-5 Acc | time(ms)<br>bs=1 | time(ms)<br>bs=4 | time(ms)<br/>bs=8 | FLOPs(G) | Params(M) | 预训练模型下载地址 | inference模型下载地址 |
| ---------- | --------- | --------- | ---------------- | ---------------- | -------- | --------- | ------------------------------------------------------------ | ------------------------------------------------------------ | ------------------------------------------------------------ |
| VAN_B0 | 0.7535 | 0.9299  | - | - | - | 0.880 | 4.110 | [下载链接](https://paddle-imagenet-models-name.bj.bcebos.com/dygraph/VAN_B0_pretrained.pdparams) | [下载链接](https://paddle-imagenet-models-name.bj.bcebos.com/dygraph/inference/VAN_B0_infer.tar) |

<a name="PeleeNet"></a>

## PeleeNet 系列 <sup>[[45](#ref45)]</sup>

关于 PeleeNet 系列模型的精度、速度指标如下表所示，更多介绍可以参考：[PeleeNet 系列模型文档](PeleeNet.md)。

| 模型       | Top-1 Acc | Top-5 Acc | time(ms)<br>bs=1 | time(ms)<br>bs=4 | time(ms)<br/>bs=8 | FLOPs(G) | Params(M) | 预训练模型下载地址 | inference模型下载地址 |
| ---------- | --------- | --------- | ---------------- | ---------------- | -------- | --------- | ------------------------------------------------------------ | ------------------------------------------------------------ | ------------------------------------------------------------ |
| PeleeNet | 0.7153   | 0.9040 | - | - | - | 0.514 |  2.812 | [下载链接](https://paddle-imagenet-models-name.bj.bcebos.com/dygraph/PeleeNet_pretrained.pdparams) | [下载链接](https://paddle-imagenet-models-name.bj.bcebos.com/dygraph/inference/PeleeNet_infer.tar) |

<a name="CSPNet"></a>

## CSPNet 系列 <sup>[[46](#ref46)]</sup>

关于 CSPNet 系列模型的精度、速度指标如下表所示，更多介绍可以参考：[CSPNet 系列模型文档](CSPNet.md)。

| 模型       | Top-1 Acc | Top-5 Acc | time(ms)<br>bs=1 | time(ms)<br>bs=4 | time(ms)<br/>bs=8 | FLOPs(G) | Params(M) | 预训练模型下载地址 | inference模型下载地址 |
| ---------- | --------- | --------- | ---------------- | ---------------- | -------- | --------- | ------------------------------------------------------------ | ------------------------------------------------------------ | ------------------------------------------------------------ |
| CSPDarkNet53 | 0.7725 | 0.9355  | - | - | - | 5.041 | 27.678 | [下载链接](https://paddle-imagenet-models-name.bj.bcebos.com/dygraph/CSPDarkNet53_pretrained.pdparams) | [下载链接](https://paddle-imagenet-models-name.bj.bcebos.com/dygraph/inference/CSPDarkNet53_infer.tar) |

<a name="Others"></a>

## 其他模型

关于 AlexNet <sup>[[18](#ref18)]</sup>、SqueezeNet 系列 <sup>[[19](#ref19)]</sup>、VGG 系列 <sup>[[20](#ref20)]</sup>、DarkNet53 <sup>[[21](#ref21)]</sup> 等模型的精度、速度指标如下表所示，更多介绍可以参考：[其他模型文档](Others.md)。

| 模型                     | Top-1 Acc | Top-5 Acc | time(ms)<br>bs=1 | time(ms)<br>bs=4 | time(ms)<br/>bs=8 | FLOPs(G) | Params(M) | 预训练模型下载地址 | inference模型下载地址 |
|------------------------|-----------|-----------|------------------|------------------|----------|-----------|------------------------------------------------------------------------------------------------------|------------------------------------------------------------------------------------------------------|------------------------------------------------------------------------------------------------------|
| AlexNet       | 0.567 | 0.792 | 0.81 | 1.50             | 2.33 | 0.71 | 61.10 | [下载链接](https://paddle-imagenet-models-name.bj.bcebos.com/dygraph/AlexNet_pretrained.pdparams) | [下载链接](https://paddle-imagenet-models-name.bj.bcebos.com/dygraph/inference/AlexNet_infer.tar) |
| SqueezeNet1_0 | 0.596 | 0.817 | 0.68             | 1.64             | 2.62    | 0.78 | 1.25 | [下载链接](https://paddle-imagenet-models-name.bj.bcebos.com/dygraph/SqueezeNet1_0_pretrained.pdparams) | [下载链接](https://paddle-imagenet-models-name.bj.bcebos.com/dygraph/inference/SqueezeNet1_0_infer.tar) |
| SqueezeNet1_1 | 0.601 | 0.819 | 0.62             | 1.30             | 2.09 | 0.35   | 1.24 | [下载链接](https://paddle-imagenet-models-name.bj.bcebos.com/dygraph/SqueezeNet1_1_pretrained.pdparams) | [下载链接](https://paddle-imagenet-models-name.bj.bcebos.com/dygraph/inference/SqueezeNet1_1_infer.tar) |
| VGG11 | 0.693 | 0.891 | 1.72             | 4.15             | 7.24 | 7.61 | 132.86 | [下载链接](https://paddle-imagenet-models-name.bj.bcebos.com/dygraph/legendary_models/VGG11_pretrained.pdparams) | [下载链接](https://paddle-imagenet-models-name.bj.bcebos.com/dygraph/inference/VGG11_infer.tar) |
| VGG13 | 0.700 | 0.894 | 2.02             | 5.28             | 9.54 | 11.31 | 133.05 | [下载链接](https://paddle-imagenet-models-name.bj.bcebos.com/dygraph/legendary_models/VGG13_pretrained.pdparams) | [下载链接](https://paddle-imagenet-models-name.bj.bcebos.com/dygraph/inference/VGG13_infer.tar) |
| VGG16 | 0.720 | 0.907 | 2.48             | 6.79             | 12.33 | 15.470 | 138.35 | [下载链接](https://paddle-imagenet-models-name.bj.bcebos.com/dygraph/legendary_models/VGG16_pretrained.pdparams) | [下载链接](https://paddle-imagenet-models-name.bj.bcebos.com/dygraph/inference/VGG16_infer.tar) |
| VGG19 | 0.726 | 0.909 | 2.93             | 8.28             | 15.21 | 19.63 | 143.66 | [下载链接](https://paddle-imagenet-models-name.bj.bcebos.com/dygraph/legendary_models/VGG19_pretrained.pdparams) | [下载链接](https://paddle-imagenet-models-name.bj.bcebos.com/dygraph/inference/VGG19_infer.tar) |
| DarkNet53 | 0.780 | 0.941 | 2.79 | 6.42 | 10.89 | 9.31 | 41.65 | [下载链接](https://paddle-imagenet-models-name.bj.bcebos.com/dygraph/DarkNet53_pretrained.pdparams) | [下载链接](https://paddle-imagenet-models-name.bj.bcebos.com/dygraph/inference/DarkNet53_infer.tar) |

<a name="CNN_lite"></a>

### 3.2 轻量级模型

<a name="Mobile"></a>

## 移动端系列 <sup>[[3](#ref3)][[4](#ref4)][[5](#ref5)][[6](#ref6)][[23](#ref23)]</sup>

移动端系列模型的精度、速度指标如下表所示，更多关于该系列的模型介绍可以参考：[MobileNetV1 系列模型文档](MobileNetV1.md)、[MobileNetV2 系列模型文档](MobileNetV2.md)、[MobileNetV3 系列模型文档](MobileNetV3.md)、[ShuffleNetV2 系列模型文档](ShuffleNetV2.md)、[GhostNet 系列模型文档](GhostNet.md)、[ESNet 系列模型文档](ESNet.md)。

| 模型          | Top-1 Acc | Top-5 Acc | SD855 time(ms)<br>bs=1, thread=1 | SD855 time(ms)<br/>bs=1, thread=2 | SD855 time(ms)<br/>bs=1, thread=4 | FLOPs(M) | Params(M) | <span style="white-space:nowrap;">模型大小(M)</span> | 预训练模型下载地址 | inference模型下载地址 |
|----------------------------------|-----------|-----------|------------------------|----------|-----------|---------|-----------------------------------------------------------------------------------------------------------|-----------------------------------------------------------------------------------------------------------|-----------------------------------------------------------------------------------------------------------|-----------------------------------------------------------------------------------------------------------|
| MobileNetV1_<br>x0_25                | 0.5143    | 0.7546    | 2.88 | 1.82  | 1.26  | 43.56     | 0.48      | 1.9     | [下载链接](https://paddle-imagenet-models-name.bj.bcebos.com/dygraph/legendary_models/MobileNetV1_x0_25_pretrained.pdparams)                | [下载链接](https://paddle-imagenet-models-name.bj.bcebos.com/dygraph/inference/MobileNetV1_x0_25_infer.tar) |
| MobileNetV1_<br>x0_5                 | 0.6352    | 0.8473    | 8.74                             | 5.26                              | 3.09                              | 154.57     | 1.34      | 5.2     | [下载链接](https://paddle-imagenet-models-name.bj.bcebos.com/dygraph/legendary_models/MobileNetV1_x0_5_pretrained.pdparams)                 | [下载链接](https://paddle-imagenet-models-name.bj.bcebos.com/dygraph/inference/MobileNetV1_x0_5_infer.tar) |
| MobileNetV1_<br>x0_75                | 0.6881    | 0.8823    | 17.84 | 10.61 | 6.21 | 333.00     | 2.60      | 10      | [下载链接](https://paddle-imagenet-models-name.bj.bcebos.com/dygraph/legendary_models/MobileNetV1_x0_75_pretrained.pdparams)                | [下载链接](https://paddle-imagenet-models-name.bj.bcebos.com/dygraph/inference/MobileNetV1_x0_75_infer.tar) |
| MobileNetV1                      | 0.7099    | 0.8968    | 30.24 | 17.86 | 10.30 | 578.88     | 4.25      | 16      | [下载链接](https://paddle-imagenet-models-name.bj.bcebos.com/dygraph/legendary_models/MobileNetV1_pretrained.pdparams)                      | [下载链接](https://paddle-imagenet-models-name.bj.bcebos.com/dygraph/inference/MobileNetV1_infer.tar) |
| MobileNetV1_<br>ssld                 | 0.7789    | 0.9394    | 30.24                            | 17.86                             | 10.30                             | 578.88     | 4.25      | 16      | [下载链接](https://paddle-imagenet-models-name.bj.bcebos.com/dygraph/legendary_models/MobileNetV1_ssld_pretrained.pdparams)                 | [下载链接](https://paddle-imagenet-models-name.bj.bcebos.com/dygraph/inference/MobileNetV1_ssld_infer.tar) |
| MobileNetV2_<br>x0_25                | 0.5321    | 0.7652    | 3.46 | 2.51 | 2.03 | 34.18     | 1.53       | 6.1     | [下载链接](https://paddle-imagenet-models-name.bj.bcebos.com/dygraph/MobileNetV2_x0_25_pretrained.pdparams)                | [下载链接](https://paddle-imagenet-models-name.bj.bcebos.com/dygraph/inference/MobileNetV2_x0_25_infer.tar) |
| MobileNetV2_<br>x0_5                 | 0.6503    | 0.8572    | 7.69 | 4.92  | 3.57  | 99.48     | 1.98      | 7.8     | [下载链接](https://paddle-imagenet-models-name.bj.bcebos.com/dygraph/MobileNetV2_x0_5_pretrained.pdparams)                 | [下载链接](https://paddle-imagenet-models-name.bj.bcebos.com/dygraph/inference/MobileNetV2_x0_5_infer.tar) |
| MobileNetV2_<br>x0_75                | 0.6983    | 0.8901    | 13.69 | 8.60 | 5.82 | 197.37     | 2.65      | 10      | [下载链接](https://paddle-imagenet-models-name.bj.bcebos.com/dygraph/MobileNetV2_x0_75_pretrained.pdparams)                | [下载链接](https://paddle-imagenet-models-name.bj.bcebos.com/dygraph/inference/MobileNetV2_x0_75_infer.tar) |
| MobileNetV2                      | 0.7215    | 0.9065    | 20.74 | 12.71 | 8.10 | 327.84      | 3.54      | 14      | [下载链接](https://paddle-imagenet-models-name.bj.bcebos.com/dygraph/MobileNetV2_pretrained.pdparams)                      | [下载链接](https://paddle-imagenet-models-name.bj.bcebos.com/dygraph/inference/MobileNetV2_infer.tar) |
| MobileNetV2_<br>x1_5                 | 0.7412    | 0.9167    | 40.79 | 24.49 | 15.50 | 702.35     | 6.90      | 26      | [下载链接](https://paddle-imagenet-models-name.bj.bcebos.com/dygraph/MobileNetV2_x1_5_pretrained.pdparams)                 | [下载链接](https://paddle-imagenet-models-name.bj.bcebos.com/dygraph/inference/MobileNetV2_x1_5_infer.tar) |
| MobileNetV2_<br>x2_0                 | 0.7523    | 0.9258    | 67.50 | 40.03 | 25.55 | 1217.25     | 11.33     | 43      | [下载链接](https://paddle-imagenet-models-name.bj.bcebos.com/dygraph/MobileNetV2_x2_0_pretrained.pdparams)                 | [下载链接](https://paddle-imagenet-models-name.bj.bcebos.com/dygraph/inference/MobileNetV2_x2_0_infer.tar) |
| MobileNetV2_<br>ssld                 | 0.7674    | 0.9339    | 20.74                            | 12.71                             | 8.10                              | 327.84      | 3.54      | 14      | [下载链接](https://paddle-imagenet-models-name.bj.bcebos.com/dygraph/MobileNetV2_ssld_pretrained.pdparams)                 | [下载链接](https://paddle-imagenet-models-name.bj.bcebos.com/dygraph/inference/MobileNetV2_ssld_infer.tar) |
| MobileNetV3_<br>large_x1_25          | 0.7641    | 0.9295    | 24.52 | 14.76 | 9.89 | 362.70    | 7.47      | 29      | [下载链接](https://paddle-imagenet-models-name.bj.bcebos.com/dygraph/legendary_models/MobileNetV3_large_x1_25_pretrained.pdparams)          | [下载链接](https://paddle-imagenet-models-name.bj.bcebos.com/dygraph/inference/MobileNetV3_large_x1_25_infer.tar) |
| MobileNetV3_<br>large_x1_0           | 0.7532    | 0.9231    | 16.55 | 10.09 | 6.84 | 229.66     | 5.50      | 21      | [下载链接](https://paddle-imagenet-models-name.bj.bcebos.com/dygraph/legendary_models/MobileNetV3_large_x1_0_pretrained.pdparams)           | [下载链接](https://paddle-imagenet-models-name.bj.bcebos.com/dygraph/inference/MobileNetV3_large_x1_0_infer.tar) |
| MobileNetV3_<br>large_x0_75          | 0.7314    | 0.9108    | 11.53  | 7.06  | 4.94  | 151.70    | 3.93      | 16      | [下载链接](https://paddle-imagenet-models-name.bj.bcebos.com/dygraph/legendary_models/MobileNetV3_large_x0_75_pretrained.pdparams)          | [下载链接](https://paddle-imagenet-models-name.bj.bcebos.com/dygraph/inference/MobileNetV3_large_x0_75_infer.tar) |
| MobileNetV3_<br>large_x0_5           | 0.6924    | 0.8852    | 6.50 | 4.22  | 3.15 | 71.83    | 2.69      | 11      | [下载链接](https://paddle-imagenet-models-name.bj.bcebos.com/dygraph/legendary_models/MobileNetV3_large_x0_5_pretrained.pdparams)           | [下载链接](https://paddle-imagenet-models-name.bj.bcebos.com/dygraph/inference/MobileNetV3_large_x0_5_infer.tar) |
| MobileNetV3_<br>large_x0_35          | 0.6432    | 0.8546    | 4.43 | 3.11  | 2.41 | 40.90    | 2.11       | 8.6     | [下载链接](https://paddle-imagenet-models-name.bj.bcebos.com/dygraph/legendary_models/MobileNetV3_large_x0_35_pretrained.pdparams)          | [下载链接](https://paddle-imagenet-models-name.bj.bcebos.com/dygraph/inference/MobileNetV3_large_x0_35_infer.tar) |
| MobileNetV3_<br>small_x1_25          | 0.7067    | 0.8951    | 7.88   | 4.91  | 3.45  | 100.07    | 3.64      | 14      | [下载链接](https://paddle-imagenet-models-name.bj.bcebos.com/dygraph/legendary_models/MobileNetV3_small_x1_25_pretrained.pdparams)          | [下载链接](https://paddle-imagenet-models-name.bj.bcebos.com/dygraph/inference/MobileNetV3_small_x1_25_infer.tar) |
| MobileNetV3_<br>small_x1_0           | 0.6824    | 0.8806    | 5.63   | 3.65  | 2.60 | 63.67    | 2.95      | 12      | [下载链接](https://paddle-imagenet-models-name.bj.bcebos.com/dygraph/legendary_models/MobileNetV3_small_x1_0_pretrained.pdparams)           | [下载链接](https://paddle-imagenet-models-name.bj.bcebos.com/dygraph/inference/MobileNetV3_small_x1_0_infer.tar) |
| MobileNetV3_<br>small_x0_75          | 0.6602    | 0.8633    | 4.50  | 2.96  | 2.19  | 46.02    | 2.38      | 9.6     | [下载链接](https://paddle-imagenet-models-name.bj.bcebos.com/dygraph/legendary_models/MobileNetV3_small_x0_75_pretrained.pdparams)          | [下载链接](https://paddle-imagenet-models-name.bj.bcebos.com/dygraph/inference/MobileNetV3_small_x0_75_infer.tar) |
| MobileNetV3_<br>small_x0_5           | 0.5921    | 0.8152    | 2.89 | 2.04 | 1.62  | 22.60    | 1.91       | 7.8     | [下载链接](https://paddle-imagenet-models-name.bj.bcebos.com/dygraph/legendary_models/MobileNetV3_small_x0_5_pretrained.pdparams)           | [下载链接](https://paddle-imagenet-models-name.bj.bcebos.com/dygraph/inference/MobileNetV3_small_x0_5_infer.tar) |
| MobileNetV3_<br>small_x0_35          | 0.5303    | 0.7637    | 2.23  | 1.66    | 1.43   | 14.56    | 1.67      | 6.9     | [下载链接](https://paddle-imagenet-models-name.bj.bcebos.com/dygraph/legendary_models/MobileNetV3_small_x0_35_pretrained.pdparams)          | [下载链接](https://paddle-imagenet-models-name.bj.bcebos.com/dygraph/inference/MobileNetV3_small_x0_35_infer.tar) |
| MobileNetV3_<br>small_x0_35_ssld          | 0.5555    | 0.7771    | 2.23 | 1.66 | 1.43 | 14.56    | 1.67      | 6.9     | [下载链接](https://paddle-imagenet-models-name.bj.bcebos.com/dygraph/legendary_models/MobileNetV3_small_x0_35_ssld_pretrained.pdparams)          | [下载链接](https://paddle-imagenet-models-name.bj.bcebos.com/dygraph/inference/MobileNetV3_small_x0_35_ssld_infer.tar) |
| MobileNetV3_<br>large_x1_0_ssld      | 0.7896    | 0.9448    | 16.55                            | 10.09                             | 6.84                              | 229.66     | 5.50      | 21      | [下载链接](https://paddle-imagenet-models-name.bj.bcebos.com/dygraph/legendary_models/MobileNetV3_large_x1_0_ssld_pretrained.pdparams)      | [下载链接](https://paddle-imagenet-models-name.bj.bcebos.com/dygraph/inference/MobileNetV3_large_x1_0_ssld_infer.tar) |
| MobileNetV3_small_<br>x1_0_ssld      | 0.7129    | 0.9010    | 5.63                             | 3.65                              | 2.60                              | 63.67    | 2.95      | 12      | [下载链接](https://paddle-imagenet-models-name.bj.bcebos.com/dygraph/legendary_models/MobileNetV3_small_x1_0_ssld_pretrained.pdparams)      | [下载链接](https://paddle-imagenet-models-name.bj.bcebos.com/dygraph/inference/MobileNetV3_small_x1_0_ssld_infer.tar) |
| ShuffleNetV2                     | 0.6880    | 0.8845    | 9.72  | 5.97   | 4.13    | 148.86     | 2.29      | 9       | [下载链接](https://paddle-imagenet-models-name.bj.bcebos.com/dygraph/ShuffleNetV2_x1_0_pretrained.pdparams)                     | [下载链接](https://paddle-imagenet-models-name.bj.bcebos.com/dygraph/inference/ShuffleNetV2_x1_0_infer.tar) |
| ShuffleNetV2_<br>x0_25               | 0.4990    | 0.7379    | 1.94    | 1.53   | 1.43    | 18.95     | 0.61       | 2.7     | [下载链接](https://paddle-imagenet-models-name.bj.bcebos.com/dygraph/ShuffleNetV2_x0_25_pretrained.pdparams)               | [下载链接](https://paddle-imagenet-models-name.bj.bcebos.com/dygraph/inference/ShuffleNetV2_x0_25_infer.tar) |
| ShuffleNetV2_<br>x0_33               | 0.5373    | 0.7705    | 2.23 | 1.70 | 1.79   | 24.04     | 0.65      | 2.8     | [下载链接](https://paddle-imagenet-models-name.bj.bcebos.com/dygraph/ShuffleNetV2_x0_33_pretrained.pdparams)               | [下载链接](https://paddle-imagenet-models-name.bj.bcebos.com/dygraph/inference/ShuffleNetV2_x0_33_infer.tar) |
| ShuffleNetV2_<br>x0_5                | 0.6032    | 0.8226    | 3.67   | 2.63   | 2.06   | 42.58     | 1.37      | 5.6     | [下载链接](https://paddle-imagenet-models-name.bj.bcebos.com/dygraph/ShuffleNetV2_x0_5_pretrained.pdparams)                | [下载链接](https://paddle-imagenet-models-name.bj.bcebos.com/dygraph/inference/ShuffleNetV2_x0_5_infer.tar) |
| ShuffleNetV2_<br>x1_5                | 0.7163    | 0.9015    | 17.21 | 10.56 | 6.81  | 301.35     | 3.53      | 14      | [下载链接](https://paddle-imagenet-models-name.bj.bcebos.com/dygraph/ShuffleNetV2_x1_5_pretrained.pdparams)                | [下载链接](https://paddle-imagenet-models-name.bj.bcebos.com/dygraph/inference/ShuffleNetV2_x1_5_infer.tar) |
| ShuffleNetV2_<br>x2_0                | 0.7315    | 0.9120    | 31.21 | 18.98 | 11.65 | 571.70     | 7.40      | 28      | [下载链接](https://paddle-imagenet-models-name.bj.bcebos.com/dygraph/ShuffleNetV2_x2_0_pretrained.pdparams)                | [下载链接](https://paddle-imagenet-models-name.bj.bcebos.com/dygraph/inference/ShuffleNetV2_x2_0_infer.tar) |
| ShuffleNetV2_<br>swish               | 0.7003    | 0.8917    | 31.21 | 9.06 | 5.74 | 148.86     | 2.29      | 9.1     | [下载链接](https://paddle-imagenet-models-name.bj.bcebos.com/dygraph/ShuffleNetV2_swish_pretrained.pdparams)               | [下载链接](https://paddle-imagenet-models-name.bj.bcebos.com/dygraph/inference/ShuffleNetV2_swish_infer.tar) |
| GhostNet_<br>x0_5                    | 0.6688    | 0.8695    | 5.28   | 3.95   | 3.29  | 46.15    | 2.60       | 10      | [下载链接](https://paddle-imagenet-models-name.bj.bcebos.com/dygraph/GhostNet_x0_5_pretrained.pdparams)               | [下载链接](https://paddle-imagenet-models-name.bj.bcebos.com/dygraph/inference/GhostNet_x0_5_infer.tar) |
| GhostNet_<br>x1_0                    | 0.7402    | 0.9165    | 12.89 | 8.66 | 6.72 | 148.78    | 5.21       | 20      | [下载链接](https://paddle-imagenet-models-name.bj.bcebos.com/dygraph/GhostNet_x1_0_pretrained.pdparams)               | [下载链接](https://paddle-imagenet-models-name.bj.bcebos.com/dygraph/inference/GhostNet_x1_0_infer.tar) |
| GhostNet_<br>x1_3                    | 0.7579    | 0.9254    | 19.16 | 12.25 | 9.40 | 236.89     | 7.38       | 29      | [下载链接](https://paddle-imagenet-models-name.bj.bcebos.com/dygraph/GhostNet_x1_3_pretrained.pdparams)               | [下载链接](https://paddle-imagenet-models-name.bj.bcebos.com/dygraph/inference/GhostNet_x1_3_infer.tar) |
| GhostNet_<br>x1_3_ssld                    | 0.7938    | 0.9449    | 19.16                            | 12.25                             | 9.40                              | 236.89     | 7.38       | 29      | [下载链接](https://paddle-imagenet-models-name.bj.bcebos.com/dygraph/GhostNet_x1_3_ssld_pretrained.pdparams)               | [下载链接](https://paddle-imagenet-models-name.bj.bcebos.com/dygraph/inference/GhostNet_x1_3_ssld_infer.tar) |
| ESNet_x0_25 | 0.6248 | 0.8346 |4.12|2.97|2.51| 30.85 | 2.83 | 11 |[下载链接](https://paddle-imagenet-models-name.bj.bcebos.com/dygraph/legendary_models/ESNet_x0_25_pretrained.pdparams) |[下载链接](https://paddle-imagenet-models-name.bj.bcebos.com/dygraph/inference/ESNet_x0_25_infer.tar) |
| ESNet_x0_5 | 0.6882 | 0.8804 |6.45|4.42|3.35| 67.31 | 3.25 | 13 |[下载链接](https://paddle-imagenet-models-name.bj.bcebos.com/dygraph/legendary_models/ESNet_x0_5_pretrained.pdparams)               |[下载链接](https://paddle-imagenet-models-name.bj.bcebos.com/dygraph/inference/ESNet_x0_5_infer.tar)               |
| ESNet_x0_75 | 0.7224 | 0.9045 |9.59|6.28|4.52| 123.74 | 3.87 | 15 |[下载链接](https://paddle-imagenet-models-name.bj.bcebos.com/dygraph/legendary_models/ESNet_x0_75_pretrained.pdparams)               |[下载链接](https://paddle-imagenet-models-name.bj.bcebos.com/dygraph/inference/ESNet_x0_75_infer.tar)               |
| ESNet_x1_0 | 0.7392 | 0.9140 |13.67|8.71|5.97| 197.33 | 4.64 | 18 |[下载链接](https://paddle-imagenet-models-name.bj.bcebos.com/dygraph/legendary_models/ESNet_x1_0_pretrained.pdparams)               |[下载链接](https://paddle-imagenet-models-name.bj.bcebos.com/dygraph/inference/ESNet_x1_0_infer.tar)               |

<a name="PPLCNet"></a>

## PP-LCNet & PP-LCNetV2 系列 <sup>[[28](#ref28)]</sup>

PP-LCNet 系列模型的精度、速度指标如下表所示，更多关于该系列的模型介绍可以参考：[PP-LCNet 系列模型文档](PP-LCNet.md)，[PP-LCNetV2 系列模型文档](PP-LCNetV2.md)。

| 模型           | Top-1 Acc | Top-5 Acc | time(ms)<sup>*</sup><br>bs=1 | FLOPs(M) | Params(M) | 预训练模型下载地址 | inference模型下载地址 |
|:--:|:--:|:--:|:--:|----|----|----|:--:|
| PPLCNet_x0_25        |0.5186           | 0.7565   | 1.74 | 18.25    | 1.52  | [下载链接](https://paddle-imagenet-models-name.bj.bcebos.com/dygraph/legendary_models/PPLCNet_x0_25_pretrained.pdparams) | [下载链接](https://paddle-imagenet-models-name.bj.bcebos.com/dygraph/inference/PPLCNet_x0_25_infer.tar) |
| PPLCNet_x0_35        |0.5809           | 0.8083   | 1.92 | 29.46    | 1.65  | [下载链接](https://paddle-imagenet-models-name.bj.bcebos.com/dygraph/legendary_models/PPLCNet_x0_35_pretrained.pdparams) | [下载链接](https://paddle-imagenet-models-name.bj.bcebos.com/dygraph/inference/PPLCNet_x0_35_infer.tar) |
| PPLCNet_x0_5         |0.6314           | 0.8466   | 2.05 | 47.28    | 1.89  | [下载链接](https://paddle-imagenet-models-name.bj.bcebos.com/dygraph/legendary_models/PPLCNet_x0_5_pretrained.pdparams) | [下载链接](https://paddle-imagenet-models-name.bj.bcebos.com/dygraph/inference/PPLCNet_x0_5_infer.tar) |
| PPLCNet_x0_75        |0.6818           | 0.8830   | 2.29 | 98.82    | 2.37  | [下载链接](https://paddle-imagenet-models-name.bj.bcebos.com/dygraph/legendary_models/PPLCNet_x0_75_pretrained.pdparams) | [下载链接](https://paddle-imagenet-models-name.bj.bcebos.com/dygraph/inference/PPLCNet_x0_75_infer.tar) |
| PPLCNet_x1_0         |0.7132           | 0.9003   | 2.46 | 160.81   | 2.96  | [下载链接](https://paddle-imagenet-models-name.bj.bcebos.com/dygraph/legendary_models/PPLCNet_x1_0_pretrained.pdparams) | [下载链接](https://paddle-imagenet-models-name.bj.bcebos.com/dygraph/inference/PPLCNet_x1_0_infer.tar) |
| PPLCNet_x1_5         |0.7371           | 0.9153   | 3.19 | 341.86   | 4.52  | [下载链接](https://paddle-imagenet-models-name.bj.bcebos.com/dygraph/legendary_models/PPLCNet_x1_5_pretrained.pdparams) | [下载链接](https://paddle-imagenet-models-name.bj.bcebos.com/dygraph/inference/PPLCNet_x1_5_infer.tar) |
| PPLCNet_x2_0         |0.7518           | 0.9227   | 4.27 | 590   | 6.54  | [下载链接](https://paddle-imagenet-models-name.bj.bcebos.com/dygraph/legendary_models/PPLCNet_x2_0_pretrained.pdparams) | [下载链接](https://paddle-imagenet-models-name.bj.bcebos.com/dygraph/inference/PPLCNet_x2_0_infer.tar) |
| PPLCNet_x2_5         |0.7660           | 0.9300   | 5.39 | 906   | 9.04  | [下载链接](https://paddle-imagenet-models-name.bj.bcebos.com/dygraph/legendary_models/PPLCNet_x2_5_pretrained.pdparams) | [下载链接](https://paddle-imagenet-models-name.bj.bcebos.com/dygraph/inference/PPLCNet_x2_5_infer.tar) |

| 模型           | Top-1 Acc | Top-5 Acc | time(ms)<sup>**</sup><br>bs=1 | FLOPs(M) | Params(M) | 预训练模型下载地址 | inference模型下载地址 |
|:--:|:--:|:--:|:--:|----|----|----|:--:|
| PPLCNetV2_base  | 77.04 | 93.27 | 4.32 | 604 | 6.6 | [下载链接](https://paddle-imagenet-models-name.bj.bcebos.com/dygraph/legendary_models/PPLCNetV2_base_pretrained.pdparams) | [下载链接](https://paddle-imagenet-models-name.bj.bcebos.com/dygraph/inference/PPLCNetV2_base_infer.tar) |

*: 基于 Intel-Xeon-Gold-6148 硬件平台与 PaddlePaddle 推理平台。

**: 基于 Intel-Xeon-Gold-6271C 硬件平台与 OpenVINO 2021.4.2 推理平台。

<a name="Transformer_based"></a>

### 四、Transformer 系列模型

<a name="Transformer_server"></a>

### 4.1 服务器端模型

<a name="ViT"></a>

## ViT 系列 <sup>[[31](#ref31)]</sup>

ViT(Vision Transformer) 系列模型的精度、速度指标如下表所示. 更多关于该系列模型的介绍可以参考： [ViT 系列模型文档](ViT.md)。

| 模型                  | Top-1 Acc | Top-5 Acc | time(ms)<br>bs=1 | time(ms)<br>bs=4 | time(ms)<br/>bs=8 | FLOPs(G) | Params(M) | 预训练模型下载地址 | inference模型下载地址 |
|------------------------|-----------|-----------|------------------|------------------|----------|------------------------|------------------------|------------------------|------------------------|
| ViT_small_<br/>patch16_224 | 0.7769  | 0.9342   | 3.71             | 9.05             | 16.72             |   9.41   | 48.60 | [下载链接](https://paddle-imagenet-models-name.bj.bcebos.com/dygraph/ViT_small_patch16_224_pretrained.pdparams) | [下载链接](https://paddle-imagenet-models-name.bj.bcebos.com/dygraph/inference/ViT_small_patch16_224_infer.tar) |
| ViT_base_<br/>patch16_224 | 0.8195   | 0.9617   | 6.12             | 14.84            | 28.51             |  16.85   | 86.42 | [下载链接](https://paddle-imagenet-models-name.bj.bcebos.com/dygraph/ViT_base_patch16_224_pretrained.pdparams) | [下载链接](https://paddle-imagenet-models-name.bj.bcebos.com/dygraph/inference/ViT_base_patch16_224_infer.tar) |
| ViT_base_<br/>patch16_384 | 0.8414  | 0.9717   | 14.15            | 48.38            | 95.06             |    49.35     | 86.42 | [下载链接](https://paddle-imagenet-models-name.bj.bcebos.com/dygraph/ViT_base_patch16_384_pretrained.pdparams) | [下载链接](https://paddle-imagenet-models-name.bj.bcebos.com/dygraph/inference/ViT_base_patch16_384_infer.tar) |
| ViT_base_<br/>patch32_384 | 0.8176   | 0.9613   | 4.94             | 13.43            | 24.08             | 12.66 | 88.19 | [下载链接](https://paddle-imagenet-models-name.bj.bcebos.com/dygraph/ViT_base_patch32_384_pretrained.pdparams) | [下载链接](https://paddle-imagenet-models-name.bj.bcebos.com/dygraph/inference/ViT_base_patch32_384_infer.tar) |
| ViT_large_<br/>patch16_224 | 0.8323  | 0.9650   | 15.53            | 49.50            | 94.09             | 59.65 | 304.12 | [下载链接](https://paddle-imagenet-models-name.bj.bcebos.com/dygraph/ViT_large_patch16_224_pretrained.pdparams) | [下载链接](https://paddle-imagenet-models-name.bj.bcebos.com/dygraph/inference/ViT_large_patch16_224_infer.tar) |
|ViT_large_<br/>patch16_384| 0.8513 | 0.9736    | 39.51            | 152.46           | 304.06            | 174.70   | 304.12    | [下载链接](https://paddle-imagenet-models-name.bj.bcebos.com/dygraph/ViT_large_patch16_384_pretrained.pdparams) | [下载链接](https://paddle-imagenet-models-name.bj.bcebos.com/dygraph/inference/ViT_large_patch16_384_infer.tar) |
|ViT_large_<br/>patch32_384| 0.8153 | 0.9608    | 11.44            | 36.09            | 70.63             | 44.24    | 306.48    | [下载链接](https://paddle-imagenet-models-name.bj.bcebos.com/dygraph/ViT_large_patch32_384_pretrained.pdparams) | [下载链接](https://paddle-imagenet-models-name.bj.bcebos.com/dygraph/inference/ViT_large_patch32_384_infer.tar) |

<a name="DeiT"></a>

## DeiT 系列 <sup>[[32](#ref32)]</sup>

DeiT（Data-efficient Image Transformers）系列模型的精度、速度指标如下表所示. 更多关于该系列模型的介绍可以参考： [DeiT 系列模型文档](DeiT.md)。

| 模型                  | Top-1 Acc | Top-5 Acc | time(ms)<br>bs=1 | time(ms)<br>bs=4 | time(ms)<br/>bs=8 | FLOPs(G) | Params(M) | 预训练模型下载地址 | inference模型下载地址 |
|------------------------|-----------|-----------|------------------|------------------|----------|------------------------|------------------------|------------------------|------------------------|
| DeiT_tiny_<br>patch16_224 | 0.718 | 0.910 | 3.61        | 3.94            | 6.10            |   1.07   | 5.68 | [下载链接](https://paddle-imagenet-models-name.bj.bcebos.com/dygraph/DeiT_tiny_patch16_224_pretrained.pdparams) | [下载链接](https://paddle-imagenet-models-name.bj.bcebos.com/dygraph/inference/DeiT_tiny_patch16_224_infer.tar) |
| DeiT_small_<br>patch16_224 | 0.796 | 0.949 | 3.61 | 6.24            | 10.49           |  4.24   | 21.97 | [下载链接](https://paddle-imagenet-models-name.bj.bcebos.com/dygraph/DeiT_small_patch16_224_pretrained.pdparams) | [下载链接](https://paddle-imagenet-models-name.bj.bcebos.com/dygraph/inference/DeiT_small_patch16_224_infer.tar) |
| DeiT_base_<br>patch16_224 | 0.817 | 0.957 | 6.13             | 14.87            |      28.50      |    16.85     | 86.42 | [下载链接](https://paddle-imagenet-models-name.bj.bcebos.com/dygraph/DeiT_base_patch16_224_pretrained.pdparams) | [下载链接](https://paddle-imagenet-models-name.bj.bcebos.com/dygraph/inference/DeiT_base_patch16_224_infer.tar) |
| DeiT_base_<br>patch16_384 | 0.830 | 0.962 | 14.12            | 48.80            | 97.60 | 49.35 | 86.42 | [下载链接](https://paddle-imagenet-models-name.bj.bcebos.com/dygraph/DeiT_base_patch16_384_pretrained.pdparams) | [下载链接](https://paddle-imagenet-models-name.bj.bcebos.com/dygraph/inference/DeiT_base_patch16_384_infer.tar) |
| DeiT_tiny_<br>distilled_patch16_224 | 0.741 | 0.918 | 3.51             | 4.05             | 6.03 | 1.08 | 5.87 | [下载链接](https://paddle-imagenet-models-name.bj.bcebos.com/dygraph/DeiT_tiny_distilled_patch16_224_pretrained.pdparams) | [下载链接](https://paddle-imagenet-models-name.bj.bcebos.com/dygraph/inference/DeiT_tiny_distilled_patch16_224_infer.tar) |
| DeiT_small_<br>distilled_patch16_224 | 0.809 | 0.953 | 3.70             | 6.20             | 10.53 | 4.26 | 22.36 | [下载链接](https://paddle-imagenet-models-name.bj.bcebos.com/dygraph/DeiT_small_distilled_patch16_224_pretrained.pdparams) | [下载链接](https://paddle-imagenet-models-name.bj.bcebos.com/dygraph/inference/DeiT_small_distilled_patch16_224_infer.tar) |
| DeiT_base_<br>distilled_patch16_224 | 0.831 | 0.964 | 6.17             | 14.94            | 28.58 | 16.93 | 87.18 | [下载链接](https://paddle-imagenet-models-name.bj.bcebos.com/dygraph/DeiT_base_distilled_patch16_224_pretrained.pdparams) | [下载链接](https://paddle-imagenet-models-name.bj.bcebos.com/dygraph/inference/DeiT_base_distilled_patch16_224_infer.tar) |
| DeiT_base_<br>distilled_patch16_384 | 0.851 | 0.973 | 14.12            | 48.76            | 97.09 | 49.43 | 87.18 | [下载链接](https://paddle-imagenet-models-name.bj.bcebos.com/dygraph/DeiT_base_distilled_patch16_384_pretrained.pdparams) | [下载链接](https://paddle-imagenet-models-name.bj.bcebos.com/dygraph/inference/DeiT_base_distilled_patch16_384_infer.tar) |

<a name="SwinTransformer"></a>

## SwinTransformer 系列 <sup>[[27](#ref27)]</sup>

关于 SwinTransformer 系列模型的精度、速度指标如下表所示，更多介绍可以参考：[SwinTransformer 系列模型文档](SwinTransformer.md)。

| 模型       | Top-1 Acc | Top-5 Acc | time(ms)<br>bs=1 | time(ms)<br>bs=4 | time(ms)<br/>bs=8 | FLOPs(G) | Params(M) | 预训练模型下载地址                                               | inference模型下载地址                                      |
| ---------- | --------- | --------- | ---------------- | ---------------- | -------- | --------- | ------------------------------------------------------------ | ------------------------------------------------------------ | ------------------------------------------------------------ |
| SwinTransformer_tiny_patch4_window7_224    | 0.8069 | 0.9534 | 6.59 | 9.68 | 16.32 | 4.35  | 28.26   | [下载链接](https://paddle-imagenet-models-name.bj.bcebos.com/dygraph/SwinTransformer_tiny_patch4_window7_224_pretrained.pdparams) | [下载链接](https://paddle-imagenet-models-name.bj.bcebos.com/dygraph/inference/SwinTransformer_tiny_patch4_window7_224_infer.tar) |
| SwinTransformer_small_patch4_window7_224   | 0.8275 | 0.9613 | 12.54 | 17.07 | 28.08 | 8.51  | 49.56   | [下载链接](https://paddle-imagenet-models-name.bj.bcebos.com/dygraph/SwinTransformer_small_patch4_window7_224_pretrained.pdparams) | [下载链接](https://paddle-imagenet-models-name.bj.bcebos.com/dygraph/inference/SwinTransformer_small_patch4_window7_224_infer.tar) |
| SwinTransformer_base_patch4_window7_224    | 0.8300 | 0.9626 | 13.37 | 23.53 | 39.11 | 15.13 | 87.70   | [下载链接](https://paddle-imagenet-models-name.bj.bcebos.com/dygraph/SwinTransformer_base_patch4_window7_224_pretrained.pdparams) | [下载链接](https://paddle-imagenet-models-name.bj.bcebos.com/dygraph/inference/SwinTransformer_base_patch4_window7_224_infer.tar) |
| SwinTransformer_base_patch4_window12_384   | 0.8439 | 0.9693 | 19.52 | 64.56 | 123.30 | 44.45 | 87.70   | [下载链接](https://paddle-imagenet-models-name.bj.bcebos.com/dygraph/SwinTransformer_base_patch4_window12_384_pretrained.pdparams) | [下载链接](https://paddle-imagenet-models-name.bj.bcebos.com/dygraph/inference/SwinTransformer_base_patch4_window12_384_infer.tar) |
| SwinTransformer_base_patch4_window7_224<sup>[1]</sup>     | 0.8487 | 0.9746 | 13.53 | 23.46 | 39.13 | 15.13 | 87.70   | [下载链接](https://paddle-imagenet-models-name.bj.bcebos.com/dygraph/SwinTransformer_base_patch4_window7_224_22kto1k_pretrained.pdparams) | [下载链接](https://paddle-imagenet-models-name.bj.bcebos.com/dygraph/inference/SwinTransformer_base_patch4_window7_224_infer.tar) |
| SwinTransformer_base_patch4_window12_384<sup>[1]</sup>    | 0.8642 | 0.9807 | 19.65 | 64.72 | 123.42 | 44.45 | 87.70   | [下载链接](https://paddle-imagenet-models-name.bj.bcebos.com/dygraph/SwinTransformer_base_patch4_window12_384_22kto1k_pretrained.pdparams) | [下载链接](https://paddle-imagenet-models-name.bj.bcebos.com/dygraph/inference/SwinTransformer_base_patch4_window12_384_infer.tar) |
| SwinTransformer_large_patch4_window7_224<sup>[1]</sup>    | 0.8596 | 0.9783 | 15.74 | 38.57 | 71.49 | 34.02 | 196.43  | [下载链接](https://paddle-imagenet-models-name.bj.bcebos.com/dygraph/SwinTransformer_large_patch4_window7_224_22kto1k_pretrained.pdparams) | [下载链接](https://paddle-imagenet-models-name.bj.bcebos.com/dygraph/inference/SwinTransformer_large_patch4_window7_224_22kto1k_infer.tar) |
| SwinTransformer_large_patch4_window12_384<sup>[1]</sup>   | 0.8719 | 0.9823 | 32.61 | 116.59 | 223.23 | 99.97 | 196.43 | [下载链接](https://paddle-imagenet-models-name.bj.bcebos.com/dygraph/SwinTransformer_large_patch4_window12_384_22kto1k_pretrained.pdparams) | [下载链接](https://paddle-imagenet-models-name.bj.bcebos.com/dygraph/inference/SwinTransformer_large_patch4_window12_384_22kto1k_infer.tar) |

[1]：基于 ImageNet22k 数据集预训练，然后在 ImageNet1k 数据集迁移学习得到。

<a name="Twins"></a>

## Twins 系列 <sup>[[34](#ref34)]</sup>

关于 Twins 系列模型的精度、速度指标如下表所示，更多介绍可以参考：[Twins 系列模型文档](Twins.md)。

| 模型       | Top-1 Acc | Top-5 Acc | time(ms)<br>bs=1 | time(ms)<br>bs=4 | time(ms)<br/>bs=8 | FLOPs(G) | Params(M) | 预训练模型下载地址                                               | inference模型下载地址                                      |
| ---------- | --------- | --------- | ---------------- | ---------------- | -------- | --------- | ------------------------------------------------------------ | ------------------------------------------------------------ | ------------------------------------------------------------ |
| pcpvt_small | 0.8082    | 0.9552    | 7.32 | 10.51 | 15.27 |3.67    | 24.06    | [下载链接](https://paddle-imagenet-models-name.bj.bcebos.com/dygraph/pcpvt_small_pretrained.pdparams) | [下载链接](https://paddle-imagenet-models-name.bj.bcebos.com/dygraph/inference/pcpvt_small_infer.tar) |
| pcpvt_base | 0.8242    | 0.9619    | 12.20 | 16.22 | 23.16 | 6.44    | 43.83    | [下载链接](https://paddle-imagenet-models-name.bj.bcebos.com/dygraph/pcpvt_base_pretrained.pdparams) | [下载链接](https://paddle-imagenet-models-name.bj.bcebos.com/dygraph/inference/pcpvt_base_infer.tar) |
| pcpvt_large | 0.8273    | 0.9650    | 16.47 | 22.90 | 32.73 | 9.50    | 60.99     | [下载链接](https://paddle-imagenet-models-name.bj.bcebos.com/dygraph/pcpvt_large_pretrained.pdparams) | [下载链接](https://paddle-imagenet-models-name.bj.bcebos.com/dygraph/inference/pcpvt_large_infer.tar) |
| alt_gvt_small | 0.8140    | 0.9546    | 6.94 | 9.01 | 12.27 |2.81   | 24.06   | [下载链接](https://paddle-imagenet-models-name.bj.bcebos.com/dygraph/alt_gvt_small_pretrained.pdparams) | [下载链接](https://paddle-imagenet-models-name.bj.bcebos.com/dygraph/inference/alt_gvt_small_infer.tar) |
| alt_gvt_base | 0.8294   | 0.9621    | 9.37 | 15.02 | 24.54 | 8.34   | 56.07   | [下载链接](https://paddle-imagenet-models-name.bj.bcebos.com/dygraph/alt_gvt_base_pretrained.pdparams) | [下载链接](https://paddle-imagenet-models-name.bj.bcebos.com/dygraph/inference/alt_gvt_base_infer.tar) |
| alt_gvt_large | 0.8331   | 0.9642    | 11.76 | 22.08 | 35.12 | 14.81   | 99.27    | [下载链接](https://paddle-imagenet-models-name.bj.bcebos.com/dygraph/alt_gvt_large_pretrained.pdparams) | [下载链接](https://paddle-imagenet-models-name.bj.bcebos.com/dygraph/inference/alt_gvt_large_infer.tar) |

**注**：与 Reference 的精度差异源于数据预处理不同。

<a name="CSWinTransformer"></a>

## CSWinTransformer 系列 <sup>[[40](#ref40)]</sup>

关于 CSWinTransformer 系列模型的精度、速度指标如下表所示，更多介绍可以参考：[CSWinTransformer 系列模型文档](CSWinTransformer.md)。

| 模型       | Top-1 Acc | Top-5 Acc | time(ms)<br>bs=1 | time(ms)<br>bs=4 | time(ms)<br/>bs=8 | FLOPs(G) | Params(M) | 预训练模型下载地址                                               | inference模型下载地址                                      |
| ---------- | --------- | --------- | ---------------- | ---------------- | -------- | --------- | ------------------------------------------------------------ | ------------------------------------------------------------ | ------------------------------------------------------------ |
| CSWinTransformer_tiny_224    | 0.8281 | 0.9628 | - | - | - | 4.1  | 22   | [下载链接](https://paddle-imagenet-models-name.bj.bcebos.com/dygraph/CSWinTransformer_tiny_224_pretrained.pdparams) | [下载链接](https://paddle-imagenet-models-name.bj.bcebos.com/dygraph/inference/CSWinTransformer_tiny_224_infer.tar) |
| CSWinTransformer_small_224   | 0.8358 | 0.9658 | - | - | - | 6.4 | 35  | [下载链接](https://paddle-imagenet-models-name.bj.bcebos.com/dygraph/CSWinTransformer_small_224_pretrained.pdparams) | [下载链接](https://paddle-imagenet-models-name.bj.bcebos.com/dygraph/inference/CSWinTransformer_small_224_infer.tar) |
| CSWinTransformer_base_224    | 0.8420 | 0.9692 | - | - | - | 14.3 | 77   | [下载链接](https://paddle-imagenet-models-name.bj.bcebos.com/dygraph/CSWinTransformer_base_224_pretrained.pdparams) | [下载链接](https://paddle-imagenet-models-name.bj.bcebos.com/dygraph/inference/CSWinTransformer_base_224_infer.tar) |
| CSWinTransformer_large_224   | 0.8643 | 0.9799 | - | - | - | 32.2 | 173.3   | [下载链接](https://paddle-imagenet-models-name.bj.bcebos.com/dygraph/CSWinTransformer_large_224_pretrained.pdparams) | [下载链接](https://paddle-imagenet-models-name.bj.bcebos.com/dygraph/inference/CSWinTransformer_large_224_infer.tar) |
| CSWinTransformer_base_384     | 0.8550 | 0.9749 | - | - |- | 42.2 | 77   | [下载链接](https://paddle-imagenet-models-name.bj.bcebos.com/dygraph/CSWinTransformer_base_384_pretrained.pdparams) | [下载链接](https://paddle-imagenet-models-name.bj.bcebos.com/dygraph/inference/CSWinTransformer_base_384_infer.tar) |
| CSWinTransformer_large_384    | 0.8748 | 0.9833 | - | - | - | 94.7 | 173.3 | [下载链接](https://paddle-imagenet-models-name.bj.bcebos.com/dygraph/CSWinTransformer_large_384_pretrained.pdparams) | [下载链接](https://paddle-imagenet-models-name.bj.bcebos.com/dygraph/inference/CSWinTransformer_large_384_infer.tar) |

<a name="PVTV2"></a>

## PVTV2 系列 <sup>[[41](#ref41)]</sup>

关于 PVTV2 系列模型的精度、速度指标如下表所示，更多介绍可以参考：[PVTV2 系列模型文档](PVTV2.md)。

| 模型       | Top-1 Acc | Top-5 Acc | time(ms)<br>bs=1 | time(ms)<br>bs=4 | time(ms)<br/>bs=8 | FLOPs(G) | Params(M) | 预训练模型下载地址                                               | inference模型下载地址                                      |
| ---------- | --------- | --------- | ---------------- | ---------------- | -------- | --------- | ------------------------------------------------------------ | ------------------------------------------------------------ | ------------------------------------------------------------ |
| PVT_V2_B0    | 0.7052 | 0.9016 | - | - | - | 0.53  | 3.7   | [下载链接](https://paddle-imagenet-models-name.bj.bcebos.com/dygraph/PVT_V2_B0_pretrained.pdparams) | [下载链接](https://paddle-imagenet-models-name.bj.bcebos.com/dygraph/inference/PVT_V2_B0_infer.tar) |
| PVT_V2_B1   |  0.7869 | 0.9450 | - | - | - | 2.0 | 14.0  | [下载链接](https://paddle-imagenet-models-name.bj.bcebos.com/dygraph/PVT_V2_B1_pretrained.pdparams) | [下载链接](https://paddle-imagenet-models-name.bj.bcebos.com/dygraph/inference/PVT_V2_B1_infer.tar) |
| PVT_V2_B2    | 0.8206 | 0.9599 | - | - | - | 3.9 | 25.4   | [下载链接](https://paddle-imagenet-models-name.bj.bcebos.com/dygraph/PVT_V2_B2_pretrained.pdparams) | [下载链接](https://paddle-imagenet-models-name.bj.bcebos.com/dygraph/inference/PVT_V2_B2_infer.tar) |
| PVT_V2_B2_Linear   | 0.8205 | 0.9605 | - | - | - | 3.8 | 22.6   | [下载链接](https://paddle-imagenet-models-name.bj.bcebos.com/dygraph/PVT_V2_B2_Linear_pretrained.pdparams) | [下载链接](https://paddle-imagenet-models-name.bj.bcebos.com/dygraph/inference/PVT_V2_B2_Linear_infer.tar) |
| PVT_V2_B3     | 0.8310 | 0.9648 | - | - |- | 6.7 | 45.2   | [下载链接](https://paddle-imagenet-models-name.bj.bcebos.com/dygraph/PVT_V2_B3_pretrained.pdparams) | [下载链接](https://paddle-imagenet-models-name.bj.bcebos.com/dygraph/inference/PVT_V2_B3_infer.tar) |
| PVT_V2_B4    | 0.8361 | 0.9666 | - | - | - | 9.8 | 62.6 | [下载链接](https://paddle-imagenet-models-name.bj.bcebos.com/dygraph/PVT_V2_B4_pretrained.pdparams) | [下载链接](https://paddle-imagenet-models-name.bj.bcebos.com/dygraph/inference/PVT_V2_B4_infer.tar) |
| PVT_V2_B5    | 0.8374 | 0.9662 | - | - | - | 11.4 | 82.0 | [下载链接](https://paddle-imagenet-models-name.bj.bcebos.com/dygraph/PVT_V2_B5_pretrained.pdparams) | [下载链接](https://paddle-imagenet-models-name.bj.bcebos.com/dygraph/inference/PVT_V2_B5_infer.tar) |

<a name="LeViT"></a>

## LeViT 系列 <sup>[[33](#ref33)]</sup>

关于 LeViT 系列模型的精度、速度指标如下表所示，更多介绍可以参考：[LeViT 系列模型文档](LeViT.md)。

| 模型       | Top-1 Acc | Top-5 Acc | time(ms)<br>bs=1 | time(ms)<br>bs=4 | time(ms)<br/>bs=8 | FLOPs(M) | Params(M) | 预训练模型下载地址                                               | inference模型下载地址                                      |
| ---------- | --------- | --------- | ---------------- | ---------------- | -------- | --------- | ------------------------------------------------------------ | ------------------------------------------------------------ | ------------------------------------------------------------ |
| LeViT_128S | 0.7598    | 0.9269    |                  |                  |                  | 281    | 7.42     | [下载链接](https://paddle-imagenet-models-name.bj.bcebos.com/dygraph/LeViT_128S_pretrained.pdparams) | [下载链接](https://paddle-imagenet-models-name.bj.bcebos.com/dygraph/inference/LeViT_128S_infer.tar) |
| LeViT_128 | 0.7810    | 0.9371    |                  |                  |                  | 365    | 8.87     | [下载链接](https://paddle-imagenet-models-name.bj.bcebos.com/dygraph/LeViT_128_pretrained.pdparams) | [下载链接](https://paddle-imagenet-models-name.bj.bcebos.com/dygraph/inference/LeViT_128_infer.tar) |
| LeViT_192 | 0.7934    | 0.9446    |                  |                  |                  | 597    | 10.61     | [下载链接](https://paddle-imagenet-models-name.bj.bcebos.com/dygraph/LeViT_192_pretrained.pdparams) | [下载链接](https://paddle-imagenet-models-name.bj.bcebos.com/dygraph/inference/LeViT_192_infer.tar) |
| LeViT_256 | 0.8085    | 0.9497    |                  |                  |                  | 1049    | 18.45    | [下载链接](https://paddle-imagenet-models-name.bj.bcebos.com/dygraph/LeViT_256_pretrained.pdparams) | [下载链接](https://paddle-imagenet-models-name.bj.bcebos.com/dygraph/inference/LeViT_256_infer.tar) |
| LeViT_384 | 0.8191   | 0.9551    |                  |                  |                  | 2234    | 38.45    | [下载链接](https://paddle-imagenet-models-name.bj.bcebos.com/dygraph/LeViT_384_pretrained.pdparams) | [下载链接](https://paddle-imagenet-models-name.bj.bcebos.com/dygraph/inference/LeViT_384_infer.tar) |

**注**：与 Reference 的精度差异源于数据预处理不同及未使用蒸馏的 head 作为输出。

<a name="TNT"></a>

## TNT 系列 <sup>[[35](#ref35)]</sup>

关于 TNT 系列模型的精度、速度指标如下表所示，更多介绍可以参考：[TNT 系列模型文档](TNT.md)。

| 模型       | Top-1 Acc | Top-5 Acc | time(ms)<br>bs=1 | time(ms)<br>bs=4 | FLOPs(G) | Params(M) | 预训练模型下载地址                                               | inference模型下载地址                                      |
| ---------- | --------- | --------- | ---------------- | ---------------- | -------- | --------- | ------------------------------------------------------------ | ------------------------------------------------------------ |
| TNT_small | 0.8121   |0.9563  |                  |                  | 4.83   |  23.68    | [下载链接](https://paddle-imagenet-models-name.bj.bcebos.com/dygraph/TNT_small_pretrained.pdparams) | [下载链接](https://paddle-imagenet-models-name.bj.bcebos.com/dygraph/inference/TNT_small_infer.tar) |

**注**：TNT 模型的数据预处理部分 `NormalizeImage` 中的 `mean` 与 `std` 均为 0.5。

<<<<<<< HEAD
<a name="UniFormer"></a>

## UniFormer 系列 <sup>[[35](#ref47)]</sup>

关于 UniFormer 系列模型的精度、速度指标如下表所示，更多介绍可以参考：[UniFomer 系列模型文档](UniFormer.md)。

| 模型       | Top-1 Acc | Top-5 Acc | time(ms)<br>bs=1 | time(ms)<br>bs=4 | time(ms)<br/>bs=8 | FLOPs(G) | Params(M) | 预训练模型下载地址                                               | inference模型下载地址                                      |
| ---------- | --------- | --------- | ---------------- | ---------------- | -------- | --------- | ------------------------------------------------------------ | ------------------------------------------------------------ | ------------------------------------------------------------ |
| UniFormer_small    | 0.8294 | 0.9631 | - | - | - | 3.44  | 21.55   | [下载链接](https://paddle-imagenet-models-name.bj.bcebos.com/dygraph/UniFormer_small_pretrained.pdparams) | [下载链接](https://paddle-imagenet-models-name.bj.bcebos.com/dygraph/inference/UniFormer_small_infer.tar) |
| UniFormer_small_plus    | 0.8329 | 0.9656 | - | - | - | 3.99 | 24.04  | [下载链接](https://paddle-imagenet-models-name.bj.bcebos.com/dygraph/UniFormer_small_plus_pretrained.pdparams) | [下载链接](https://paddle-imagenet-models-name.bj.bcebos.com/dygraph/inference/UniFormer_small_plus_infer.tar) |
| UniFormer_small_plus_dim64    | 0.8325 | 0.9649 | - | - | - | 3.99 | 24.04   | [下载链接](https://paddle-imagenet-models-name.bj.bcebos.com/dygraph/UniFormer_small_plus_dim64_pretrained.pdparams) | [下载链接](https://paddle-imagenet-models-name.bj.bcebos.com/dygraph/inference/UniFormer_small_plus_dim64_infer.tar) |
| UniFormer_base     | 0.8376 | 0.9672 | - | - |- | 7.77 | 49.78   | [下载链接](https://paddle-imagenet-models-name.bj.bcebos.com/dygraph/UniFormer_base_pretrained.pdparams) | [下载链接](https://paddle-imagenet-models-name.bj.bcebos.com/dygraph/inference/UniFormer_base_infer.tar) |
| UniFormer_base_ls    | 0.8398 | 0.9675 | - | - | - | 7.77 | 49.78 | [下载链接](https://paddle-imagenet-models-name.bj.bcebos.com/dygraph/UniFormer_base_ls_pretrained.pdparams) | [下载链接](https://paddle-imagenet-models-name.bj.bcebos.com/dygraph/inference/UniFormer_base_ls_infer.tar) |

=======
<a name="NextViT"></a>
## NextViT 系列 <sup>[[35](#ref47)]</sup>

关于 NextViT 系列模型的精度、速度指标如下表所示，更多介绍可以参考：[NextViT 系列模型文档](NextViT.md)。
| 模型       | Top-1 Acc | Top-5 Acc | time(ms)<br>bs=1 | time(ms)<br>bs=4 | time(ms)<br/>bs=8 | FLOPs(G) | Params(M) | 预训练模型下载地址                                               | inference模型下载地址                                      |
| ---------- | --------- | --------- | ---------------- | ---------------- | -------- | --------- | ------------------------------------------------------------ | ------------------------------------------------------------ | ------------------------------------------------------------ |
| NextViT_small_224    | 0.8248 | 0.9616 | - | - | - | 5.79  | 31.80   | [下载链接](https://paddle-imagenet-models-name.bj.bcebos.com/dygraph/NextViT_small_224_pretrained.pdparams) | [下载链接](https://paddle-imagenet-models-name.bj.bcebos.com/dygraph/inference/NextViT_small_224_infer.tar) |
| NextViT_base_224   | 0.8324 | 0.9658 | - | - | - | 8.26  | 44.88   | [下载链接](https://paddle-imagenet-models-name.bj.bcebos.com/dygraph/NextViT_base_224_pretrained.pdparams) | [下载链接](https://paddle-imagenet-models-name.bj.bcebos.com/dygraph/inference/NextViT_base_224_infer.tar) |
| NextViT_large_224    | 0.8363 | 0.9661 | - | - | - | 10.73 | 57.95   | [下载链接](https://paddle-imagenet-models-name.bj.bcebos.com/dygraph/NextViT_large_224_pretrained.pdparams) | [下载链接](https://paddle-imagenet-models-name.bj.bcebos.com/dygraph/inference/NextViT_large_224_infer.tar) |
| NextViT_small_384   | 0.8401 | 0.9698 | - | - | - | 17.00 | 31.80   | [下载链接](https://paddle-imagenet-models-name.bj.bcebos.com/dygraph/NextViT_small_384_pretrained.pdparams) | [下载链接](https://paddle-imagenet-models-name.bj.bcebos.com/dygraph/inference/NextViT_small_384_infer.tar) |
| NextViT_base_384   | 0.8465 | 0.9723 | - | - | - | 24.27 | 44.88   | [下载链接](https://paddle-imagenet-models-name.bj.bcebos.com/dygraph/NextViT_base_384_pretrained.pdparams) | [下载链接](https://paddle-imagenet-models-name.bj.bcebos.com/dygraph/inference/NextViT_base_384_infer.tar) |
| NextViT_large_384   | 0.8492 | 0.9728 | - | - | - | 31.53 | 57.95   | [下载链接](https://paddle-imagenet-models-name.bj.bcebos.com/dygraph/NextViT_large_384_pretrained.pdparams) | [下载链接](https://paddle-imagenet-models-name.bj.bcebos.com/dygraph/inference/NextViT_large_384_infer.tar) |
| NextViT_small_224_ssld    | 0.8472 | 0.9734 | - | - | - | 5.79  | 31.80   | [下载链接](https://paddle-imagenet-models-name.bj.bcebos.com/dygraph/NextViT_small_224_ssld_pretrained.pdparams) | [下载链接](https://paddle-imagenet-models-name.bj.bcebos.com/dygraph/inference/NextViT_small_224_ssld_infer.tar) |
| NextViT_base_224_ssld   | 0.8500 | 0.9753 | - | - | - | 8.26  | 44.88   | [下载链接](https://paddle-imagenet-models-name.bj.bcebos.com/dygraph/NextViT_base_224_ssld_pretrained.pdparams) | [下载链接](https://paddle-imagenet-models-name.bj.bcebos.com/dygraph/inference/NextViT_base_224_ssld_infer.tar) |
| NextViT_large_224_ssld    | 0.8536 | 0.9762 | - | - | - | 10.73 | 57.95   | [下载链接](https://paddle-imagenet-models-name.bj.bcebos.com/dygraph/NextViT_large_224_ssld_pretrained.pdparams) | [下载链接](https://paddle-imagenet-models-name.bj.bcebos.com/dygraph/inference/NextViT_large_224_ssld_infer.tar) |
| NextViT_small_384_ssld   | 0.8597 | 0.9790 | - | - | - | 17.00 | 31.80   | [下载链接](https://paddle-imagenet-models-name.bj.bcebos.com/dygraph/NextViT_small_384_ssld_pretrained.pdparams) | [下载链接](https://paddle-imagenet-models-name.bj.bcebos.com/dygraph/inference/NextViT_small_384_ssld_infer.tar) |
| NextViT_base_384_ssld   | 0.8634 | 0.9806 | - | - | - | 24.27 | 44.88   | [下载链接](https://paddle-imagenet-models-name.bj.bcebos.com/dygraph/NextViT_base_384_ssld_pretrained.pdparams) | [下载链接](https://paddle-imagenet-models-name.bj.bcebos.com/dygraph/inference/NextViT_base_384_ssld_infer.tar) |
| NextViT_large_384_ssld   | 0.8654 | 0.9814 | - | - | - | 31.53 | 57.95   | [下载链接](https://paddle-imagenet-models-name.bj.bcebos.com/dygraph/NextViT_large_384_ssld_pretrained.pdparams) | [下载链接](https://paddle-imagenet-models-name.bj.bcebos.com/dygraph/inference/NextViT_large_384_ssld_infer.tar) |
>>>>>>> 5b0a47bc

<a name="Transformer_lite"></a>

### 4.2 轻量级模型

<a name="MobileViT"></a>

## MobileViT 系列 <sup>[[42](#ref42)]</sup>

关于 MobileViT 系列模型的精度、速度指标如下表所示，更多介绍可以参考：[MobileViT 系列模型文档](MobileViT.md)。

| 模型       | Top-1 Acc | Top-5 Acc | time(ms)<br>bs=1 | time(ms)<br>bs=4 | time(ms)<br/>bs=8 | FLOPs(M) | Params(M) | 预训练模型下载地址                                               | inference模型下载地址                                      |
| ---------- | --------- | --------- | ---------------- | ---------------- | -------- | --------- | ------------------------------------------------------------ | ------------------------------------------------------------ | ------------------------------------------------------------ |
|  MobileViT_XXS    | 0.6867 | 0.8878 | - | - | - | 337.24  |  1.28   | [下载链接](https://paddle-imagenet-models-name.bj.bcebos.com/dygraph/MobileViT_XXS_pretrained.pdparams) | [下载链接](https://paddle-imagenet-models-name.bj.bcebos.com/dygraph/inference/MobileViT_XXS_infer.tar) |
|  MobileViT_XS    | 0.7454 | 0.9227 | - | - | - | 930.75  |  2.33   | [下载链接](https://paddle-imagenet-models-name.bj.bcebos.com/dygraph/MobileViT_XS_pretrained.pdparams) | [下载链接](https://paddle-imagenet-models-name.bj.bcebos.com/dygraph/inference/MobileViT_XS_infer.tar) |
|  MobileViT_S    | 0.7814 | 0.9413 | - | - | - | 1849.35  |   5.59   | [下载链接](https://paddle-imagenet-models-name.bj.bcebos.com/dygraph/MobileViT_S_pretrained.pdparams) | [下载链接](https://paddle-imagenet-models-name.bj.bcebos.com/dygraph/inference/MobileViT_S_infer.tar) |

<a name='reference'></a>

## 五、参考文献

<a name="ref1">[1]</a> He K, Zhang X, Ren S, et al. Deep residual learning for image recognition[C]//Proceedings of the IEEE conference on computer vision and pattern recognition. 2016: 770-778.

<a name="ref2">[2]</a> He T, Zhang Z, Zhang H, et al. Bag of tricks for image classification with convolutional neural networks[C]//Proceedings of the IEEE Conference on Computer Vision and Pattern Recognition. 2019: 558-567.

<a name="ref3">[3]</a> Howard A, Sandler M, Chu G, et al. Searching for mobilenetv3[C]//Proceedings of the IEEE International Conference on Computer Vision. 2019: 1314-1324.

<a name="ref4">[4]</a> Sandler M, Howard A, Zhu M, et al. Mobilenetv2: Inverted residuals and linear bottlenecks[C]//Proceedings of the IEEE conference on computer vision and pattern recognition. 2018: 4510-4520.

<a name="ref5">[5]</a> Howard A G, Zhu M, Chen B, et al. Mobilenets: Efficient convolutional neural networks for mobile vision applications[J]. arXiv preprint arXiv:1704.04861, 2017.

<a name="ref6">[6]</a> Ma N, Zhang X, Zheng H T, et al. Shufflenet v2: Practical guidelines for efficient cnn architecture design[C]//Proceedings of the European Conference on Computer Vision (ECCV). 2018: 116-131.

<a name="ref7">[7]</a> Xie S, Girshick R, Dollár P, et al. Aggregated residual transformations for deep neural networks[C]//Proceedings of the IEEE conference on computer vision and pattern recognition. 2017: 1492-1500.

<a name="ref8">[8]</a> Hu J, Shen L, Sun G. Squeeze-and-excitation networks[C]//Proceedings of the IEEE conference on computer vision and pattern recognition. 2018: 7132-7141.

<a name="ref9">[9]</a> Gao S, Cheng M M, Zhao K, et al. Res2net: A new multi-scale backbone architecture[J]. IEEE transactions on pattern analysis and machine intelligence, 2019.

<a name="ref10">[10]</a> Szegedy C, Liu W, Jia Y, et al. Going deeper with convolutions[C]//Proceedings of the IEEE conference on computer vision and pattern recognition. 2015: 1-9.

<a name="ref11">[11]</a> Szegedy C, Ioffe S, Vanhoucke V, et al. Inception-v4, inception-resnet and the impact of residual connections on learning[C]//Thirty-first AAAI conference on artificial intelligence. 2017.

<a name="ref12">[12]</a> Chollet F. Xception: Deep learning with depthwise separable convolutions[C]//Proceedings of the IEEE conference on computer vision and pattern recognition. 2017: 1251-1258.

<a name="ref13">[13]</a> Wang J, Sun K, Cheng T, et al. Deep high-resolution representation learning for visual recognition[J]. arXiv preprint arXiv:1908.07919, 2019.

<a name="ref14">[14]</a> Chen Y, Li J, Xiao H, et al. Dual path networks[C]//Advances in neural information processing systems. 2017: 4467-4475.

<a name="ref15">[15]</a> Huang G, Liu Z, Van Der Maaten L, et al. Densely connected convolutional networks[C]//Proceedings of the IEEE conference on computer vision and pattern recognition. 2017: 4700-4708.

<a name="ref16">[16]</a> Tan M, Le Q V. Efficientnet: Rethinking model scaling for convolutional neural networks[J]. arXiv preprint arXiv:1905.11946, 2019.

<a name="ref17">[17]</a> Mahajan D, Girshick R, Ramanathan V, et al. Exploring the limits of weakly supervised pretraining[C]//Proceedings of the European Conference on Computer Vision (ECCV). 2018: 181-196.

<a name="ref18">[18]</a> Krizhevsky A, Sutskever I, Hinton G E. Imagenet classification with deep convolutional neural networks[C]//Advances in neural information processing systems. 2012: 1097-1105.

<a name="ref19">[19]</a> Iandola F N, Han S, Moskewicz M W, et al. SqueezeNet: AlexNet-level accuracy with 50x fewer parameters and< 0.5 MB model size[J]. arXiv preprint arXiv:1602.07360, 2016.

<a name="ref20">[20]</a> Simonyan K, Zisserman A. Very deep convolutional networks for large-scale image recognition[J]. arXiv preprint arXiv:1409.1556, 2014.

<a name="ref21">[21]</a> Redmon J, Divvala S, Girshick R, et al. You only look once: Unified, real-time object detection[C]//Proceedings of the IEEE conference on computer vision and pattern recognition. 2016: 779-788.

<a name="ref22">[22]</a> Ding X, Guo Y, Ding G, et al. Acnet: Strengthening the kernel skeletons for powerful cnn via asymmetric convolution blocks[C]//Proceedings of the IEEE International Conference on Computer Vision. 2019: 1911-1920.

<a name="ref23">[23]</a> Han K, Wang Y, Tian Q, et al. GhostNet: More features from cheap operations[C]//Proceedings of the IEEE/CVF Conference on Computer Vision and Pattern Recognition. 2020: 1580-1589.

<a name="ref24">[24]</a> Zhang H, Wu C, Zhang Z, et al. Resnest: Split-attention networks[J]. arXiv preprint arXiv:2004.08955, 2020.

<a name="ref25">[25]</a> Radosavovic I, Kosaraju R P, Girshick R, et al. Designing network design spaces[C]//Proceedings of the IEEE/CVF Conference on Computer Vision and Pattern Recognition. 2020: 10428-10436.

<a name="ref26">[26]</a> C.Szegedy, V.Vanhoucke, S.Ioffe, J.Shlens, and Z.Wojna. Rethinking the inception architecture for computer vision. arXiv preprint arXiv:1512.00567, 2015.

<a name="ref27">[27]</a> Ze Liu, Yutong Lin, Yue Cao, Han Hu, Yixuan Wei, Zheng Zhang, Stephen Lin and Baining Guo. Swin Transformer: Hierarchical Vision Transformer using Shifted Windows.

<a name="ref28">[28]</a>Cheng Cui, Tingquan Gao, Shengyu Wei, Yuning Du, Ruoyu Guo, Shuilong Dong, Bin Lu, Ying Zhou, Xueying Lv, Qiwen Liu, Xiaoguang Hu, Dianhai Yu, Yanjun Ma. PP-LCNet: A Lightweight CPU Convolutional Neural Network.

<a name="ref29">[29]</a>Mingxing Tan, Quoc V. Le. MixConv: Mixed Depthwise Convolutional Kernels.

<a name="ref30">[30]</a>Dongyoon Han, Sangdoo Yun, Byeongho Heo, YoungJoon Yoo. Rethinking Channel Dimensions for Efficient Model Design.

<a name="ref31">[31]</a>Alexey Dosovitskiy, Lucas Beyer, Alexander Kolesnikov, Dirk Weissenborn, Xiaohua Zhai, Thomas Unterthiner, Mostafa Dehghani, Matthias Minderer, Georg Heigold, Sylvain Gelly, Jakob Uszkoreit, Neil Houlsby. AN IMAGE IS WORTH 16X16 WORDS:
TRANSFORMERS FOR IMAGE RECOGNITION AT SCALE.

<a name="ref32">[32]</a>Hugo Touvron, Matthieu Cord, Matthijs Douze, Francisco Massa, Alexandre Sablayrolles, Herve Jegou. Training data-efficient image transformers & distillation through attention.

<a name="ref33">[33]</a>Benjamin Graham, Alaaeldin El-Nouby, Hugo Touvron, Pierre Stock, Armand Joulin, Herve Jegou, Matthijs Douze. LeViT: a Vision Transformer in ConvNet’s Clothing for Faster Inference.

<a name="ref34">[34]</a>Xiangxiang Chu, Zhi Tian, Yuqing Wang, Bo Zhang, Haibing Ren, Xiaolin Wei, Huaxia Xia, Chunhua Shen. Twins: Revisiting the Design of Spatial Attention in Vision Transformers.

<a name="ref35">[35]</a>Kai Han, An Xiao, Enhua Wu, Jianyuan Guo, Chunjing Xu, Yunhe Wang. Transformer in Transformer.

<a name="ref36">[36]</a>Xiaohan Ding, Xiangyu Zhang, Ningning Ma, Jungong Han, Guiguang Ding, Jian Sun. RepVGG: Making VGG-style ConvNets Great Again.

<a name="ref37">[37]</a>Ping Chao, Chao-Yang Kao, Yu-Shan Ruan, Chien-Hsiang Huang, Youn-Long Lin. HarDNet: A Low Memory Traffic Network.

<a name="ref38">[38]</a>Fisher Yu, Dequan Wang, Evan Shelhamer, Trevor Darrell. Deep Layer Aggregation.

<a name="ref39">[39]</a>Duo Lim Jie Hu, Changhu Wang, Xiangtai Li, Qi She, Lei Zhu, Tong Zhang, Qifeng Chen. Involution: Inverting the Inherence of Convolution for Visual Recognition.

<a name="ref40">[40]</a>Xiaoyi Dong, Jianmin Bao, Dongdong Chen, Weiming Zhang, Nenghai Yu, Lu Yuan, Dong Chen, Baining Guo. CSWin Transformer: A General Vision Transformer Backbone with Cross-Shaped Windows.

<a name="ref41">[41]</a>Wenhai Wang, Enze Xie, Xiang Li, Deng-Ping Fan, Kaitao Song, Ding Liang, Tong Lu, Ping Luo, Ling Shao. PVTv2: Improved Baselines with Pyramid Vision Transformer.

<a name="ref42">[42]</a>Sachin Mehta, Mohammad Rastegari. MobileViT: Light-weight, General-purpose, and Mobile-friendly Vision Transformer.

<a name="ref43">[43]</a>Zhuang Liu, Hanzi Mao, Chao-Yuan Wu, Christoph Feichtenhofer, Trevor Darrell, Saining Xie. A ConvNet for the 2020s.

<a name="ref44">[44]</a>Meng-Hao Guo, Cheng-Ze Lu, Zheng-Ning Liu, Ming-Ming Cheng, Shi-Min Hu. Visual Attention Network.

<a name="ref45">[45]</a>Robert J. Wang, Xiang Li, Charles X. Ling. Pelee: A Real-Time Object Detection System on Mobile Devices

<a name="ref46">[46]</a>Chien-Yao Wang, Hong-Yuan Mark Liao, I-Hau Yeh, Yueh-Hua Wu, Ping-Yang Chen, Jun-Wei Hsieh. CSPNet: A New Backbone that can Enhance Learning Capability of CNN

<<<<<<< HEAD
<a name="ref47">[47]</a>Kunchang Li, Yali Wang, Junhao Zhang, Peng Gao, Guanglu Song, Yu Liu, Hongsheng Li, Yu Qiao. UniFormer: Unifying Convolution and Self-attention for Visual Recognition
=======
<a name="ref47">[46]</a>Jiashi Li, Xin Xia, Wei Li, Huixia Li, Xing Wang, Xuefeng Xiao, Rui Wang, Min Zheng, Xin Pan. Next-ViT: Next Generation Vision Transformer for Efficient Deployment in Realistic Industrial Scenarios.
>>>>>>> 5b0a47bc
<|MERGE_RESOLUTION|>--- conflicted
+++ resolved
@@ -49,11 +49,8 @@
     - [PVTV2 系列](#PVTV2)
     - [LeViT 系列](#LeViT)
     - [TNT 系列](#TNT)
-<<<<<<< HEAD
+    - [NextViT 系列](#NextViT)
     - [UniFormer 系列](#UniFormer)
-=======
-    - [NextViT 系列](#NextViT)
->>>>>>> 5b0a47bc
   - [4.2 轻量级模型](#Transformer_lite)
     - [MobileViT 系列](#MobileViT)
 - [五、参考文献](#reference)
@@ -706,22 +703,7 @@
 
 **注**：TNT 模型的数据预处理部分 `NormalizeImage` 中的 `mean` 与 `std` 均为 0.5。
 
-<<<<<<< HEAD
-<a name="UniFormer"></a>
-
-## UniFormer 系列 <sup>[[35](#ref47)]</sup>
-
-关于 UniFormer 系列模型的精度、速度指标如下表所示，更多介绍可以参考：[UniFomer 系列模型文档](UniFormer.md)。
-
-| 模型       | Top-1 Acc | Top-5 Acc | time(ms)<br>bs=1 | time(ms)<br>bs=4 | time(ms)<br/>bs=8 | FLOPs(G) | Params(M) | 预训练模型下载地址                                               | inference模型下载地址                                      |
-| ---------- | --------- | --------- | ---------------- | ---------------- | -------- | --------- | ------------------------------------------------------------ | ------------------------------------------------------------ | ------------------------------------------------------------ |
-| UniFormer_small    | 0.8294 | 0.9631 | - | - | - | 3.44  | 21.55   | [下载链接](https://paddle-imagenet-models-name.bj.bcebos.com/dygraph/UniFormer_small_pretrained.pdparams) | [下载链接](https://paddle-imagenet-models-name.bj.bcebos.com/dygraph/inference/UniFormer_small_infer.tar) |
-| UniFormer_small_plus    | 0.8329 | 0.9656 | - | - | - | 3.99 | 24.04  | [下载链接](https://paddle-imagenet-models-name.bj.bcebos.com/dygraph/UniFormer_small_plus_pretrained.pdparams) | [下载链接](https://paddle-imagenet-models-name.bj.bcebos.com/dygraph/inference/UniFormer_small_plus_infer.tar) |
-| UniFormer_small_plus_dim64    | 0.8325 | 0.9649 | - | - | - | 3.99 | 24.04   | [下载链接](https://paddle-imagenet-models-name.bj.bcebos.com/dygraph/UniFormer_small_plus_dim64_pretrained.pdparams) | [下载链接](https://paddle-imagenet-models-name.bj.bcebos.com/dygraph/inference/UniFormer_small_plus_dim64_infer.tar) |
-| UniFormer_base     | 0.8376 | 0.9672 | - | - |- | 7.77 | 49.78   | [下载链接](https://paddle-imagenet-models-name.bj.bcebos.com/dygraph/UniFormer_base_pretrained.pdparams) | [下载链接](https://paddle-imagenet-models-name.bj.bcebos.com/dygraph/inference/UniFormer_base_infer.tar) |
-| UniFormer_base_ls    | 0.8398 | 0.9675 | - | - | - | 7.77 | 49.78 | [下载链接](https://paddle-imagenet-models-name.bj.bcebos.com/dygraph/UniFormer_base_ls_pretrained.pdparams) | [下载链接](https://paddle-imagenet-models-name.bj.bcebos.com/dygraph/inference/UniFormer_base_ls_infer.tar) |
-
-=======
+
 <a name="NextViT"></a>
 ## NextViT 系列 <sup>[[35](#ref47)]</sup>
 
@@ -740,7 +722,21 @@
 | NextViT_small_384_ssld   | 0.8597 | 0.9790 | - | - | - | 17.00 | 31.80   | [下载链接](https://paddle-imagenet-models-name.bj.bcebos.com/dygraph/NextViT_small_384_ssld_pretrained.pdparams) | [下载链接](https://paddle-imagenet-models-name.bj.bcebos.com/dygraph/inference/NextViT_small_384_ssld_infer.tar) |
 | NextViT_base_384_ssld   | 0.8634 | 0.9806 | - | - | - | 24.27 | 44.88   | [下载链接](https://paddle-imagenet-models-name.bj.bcebos.com/dygraph/NextViT_base_384_ssld_pretrained.pdparams) | [下载链接](https://paddle-imagenet-models-name.bj.bcebos.com/dygraph/inference/NextViT_base_384_ssld_infer.tar) |
 | NextViT_large_384_ssld   | 0.8654 | 0.9814 | - | - | - | 31.53 | 57.95   | [下载链接](https://paddle-imagenet-models-name.bj.bcebos.com/dygraph/NextViT_large_384_ssld_pretrained.pdparams) | [下载链接](https://paddle-imagenet-models-name.bj.bcebos.com/dygraph/inference/NextViT_large_384_ssld_infer.tar) |
->>>>>>> 5b0a47bc
+
+<a name="UniFormer"></a>
+
+## UniFormer 系列 <sup>[[35](#ref48)]</sup>
+
+关于 UniFormer 系列模型的精度、速度指标如下表所示，更多介绍可以参考：[UniFomer 系列模型文档](UniFormer.md)。
+
+| 模型       | Top-1 Acc | Top-5 Acc | time(ms)<br>bs=1 | time(ms)<br>bs=4 | time(ms)<br/>bs=8 | FLOPs(G) | Params(M) | 预训练模型下载地址                                               | inference模型下载地址                                      |
+| ---------- | --------- | --------- | ---------------- | ---------------- | -------- | --------- | ------------------------------------------------------------ | ------------------------------------------------------------ | ------------------------------------------------------------ |
+| UniFormer_small    | 0.8294 | 0.9631 | - | - | - | 3.44  | 21.55   | [下载链接](https://paddle-imagenet-models-name.bj.bcebos.com/dygraph/UniFormer_small_pretrained.pdparams) | [下载链接](https://paddle-imagenet-models-name.bj.bcebos.com/dygraph/inference/UniFormer_small_infer.tar) |
+| UniFormer_small_plus    | 0.8329 | 0.9656 | - | - | - | 3.99 | 24.04  | [下载链接](https://paddle-imagenet-models-name.bj.bcebos.com/dygraph/UniFormer_small_plus_pretrained.pdparams) | [下载链接](https://paddle-imagenet-models-name.bj.bcebos.com/dygraph/inference/UniFormer_small_plus_infer.tar) |
+| UniFormer_small_plus_dim64    | 0.8325 | 0.9649 | - | - | - | 3.99 | 24.04   | [下载链接](https://paddle-imagenet-models-name.bj.bcebos.com/dygraph/UniFormer_small_plus_dim64_pretrained.pdparams) | [下载链接](https://paddle-imagenet-models-name.bj.bcebos.com/dygraph/inference/UniFormer_small_plus_dim64_infer.tar) |
+| UniFormer_base     | 0.8376 | 0.9672 | - | - |- | 7.77 | 49.78   | [下载链接](https://paddle-imagenet-models-name.bj.bcebos.com/dygraph/UniFormer_base_pretrained.pdparams) | [下载链接](https://paddle-imagenet-models-name.bj.bcebos.com/dygraph/inference/UniFormer_base_infer.tar) |
+| UniFormer_base_ls    | 0.8398 | 0.9675 | - | - | - | 7.77 | 49.78 | [下载链接](https://paddle-imagenet-models-name.bj.bcebos.com/dygraph/UniFormer_base_ls_pretrained.pdparams) | [下载链接](https://paddle-imagenet-models-name.bj.bcebos.com/dygraph/inference/UniFormer_base_ls_infer.tar) |
+
 
 <a name="Transformer_lite"></a>
 
@@ -855,8 +851,6 @@
 
 <a name="ref46">[46]</a>Chien-Yao Wang, Hong-Yuan Mark Liao, I-Hau Yeh, Yueh-Hua Wu, Ping-Yang Chen, Jun-Wei Hsieh. CSPNet: A New Backbone that can Enhance Learning Capability of CNN
 
-<<<<<<< HEAD
-<a name="ref47">[47]</a>Kunchang Li, Yali Wang, Junhao Zhang, Peng Gao, Guanglu Song, Yu Liu, Hongsheng Li, Yu Qiao. UniFormer: Unifying Convolution and Self-attention for Visual Recognition
-=======
-<a name="ref47">[46]</a>Jiashi Li, Xin Xia, Wei Li, Huixia Li, Xing Wang, Xuefeng Xiao, Rui Wang, Min Zheng, Xin Pan. Next-ViT: Next Generation Vision Transformer for Efficient Deployment in Realistic Industrial Scenarios.
->>>>>>> 5b0a47bc
+<a name="ref47">[47]</a>Jiashi Li, Xin Xia, Wei Li, Huixia Li, Xing Wang, Xuefeng Xiao, Rui Wang, Min Zheng, Xin Pan. Next-ViT: Next Generation Vision Transformer for Efficient Deployment in Realistic Industrial Scenarios.
+
+<a name="ref47">[48]</a>Kunchang Li, Yali Wang, Junhao Zhang, Peng Gao, Guanglu Song, Yu Liu, Hongsheng Li, Yu Qiao. UniFormer: Unifying Convolution and Self-attention for Visual Recognition