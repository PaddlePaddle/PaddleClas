--- conflicted
+++ resolved
@@ -185,7 +185,6 @@
 ```
 
 You can modify the `ARCHITECTURE.name` field and `pretrained_model` field in `configs/eval.yaml` to configure the evaluation model, and you also can update the configuration through the `-o` parameter.
-<<<<<<< HEAD
 
 <a name="model_infer"></a>
 ## 3. Use the pre-trained model to predict
@@ -214,36 +213,6 @@
 <a name="model_inference"></a>
 ## 4. Use the inference model to predict
 
-=======
-
-<a name="model_infer"></a>
-## 3. Use the pre-trained model to predict
-After the training is completed, you can predict by using the pre-trained model obtained by the training, as follows:
-
-```python
-python tools/infer/infer.py \
-    --i image path \
-    --m model name \
-    --p path to persistence model \
-    --use_gpu True \
-    --load_static_weights False
-```
-
-Among them:
-+ `image_file`(i): The path of the image file to be predicted, such as `./test.jpeg`;
-+ `model`(m): Model name, such as `MobileNetV3_large_x1_0`;
-+ `pretrained_model`(p): Weight file path, such as `./pretrained/MobileNetV3_large_x1_0_pretrained/`;
-+ `use_gpu`: Whether to use the GPU, default by `True`;
-+ `load_static_weights`: Whether to load the pre-trained model obtained from static image training, default by `False`;
-+ `pre_label_image`: Whether to pre-label the image data, default value: `False`;
-+ `pre_label_out_idr`: The output path of pre-labeled image data. When `pre_label_image=True`, a lot of subfolders will be generated under the path, each subfolder represent a category, which stores all the images predicted by the model to belong to the category.
-
-About more detailed infomation, you can refer to [infer.py](../../../tools/infer/infer.py).
-
-<a name="model_inference"></a>
-## 4. Use the inference model to predict
-
->>>>>>> b3fbba96
 PaddlePaddle supports inference using prediction engines, which will be introduced next.
 
 Firstly, you should export inference model using `tools/export_model.py`.
@@ -252,16 +221,7 @@
 python tools/export_model.py \
     --model=MobileNetV3_large_x1_0 \
     --pretrained_model=./output/MobileNetV3_large_x1_0/best_model/ppcls \
-<<<<<<< HEAD
-    --output_path=./exported_model
-
-```
-Among them, the `--model` parameter is used to specify the model name, `--pretrained_model` parameter is used to specify the model file path, the path does not need to include the model file suffix name, and `--output_path` is used to specify the storage path of the converted model .
-
-**Note**: In the file `export_model.py:line53`, the `shape` parameter is the shape of the model input image, the default is `224*224`. Please modify it according to the actual situation, as shown below:
-=======
     --output_path=./inference/cls_infer
->>>>>>> b3fbba96
 
 ```python
 50 # Please modify the 'shape' according to actual needs
@@ -284,11 +244,7 @@
 54 ])
 ```
 
-<<<<<<< HEAD
-The above command will generate the model structure file (`__model__`) and the model weight file (`__variables__`), and then the inference engine can be used for inference:
-=======
 The above command will generate the model structure file (`cls_infer.pdmodel`) and the model weight file (`cls_infer.pdiparams`), and then the inference engine can be used for inference:
->>>>>>> b3fbba96
 
 ```bash
 python tools/infer/predict.py \
@@ -300,13 +256,8 @@
 ```
 Among them:
 + `image_file`(i): The path of the image file to be predicted, such as `./test.jpeg`;
-<<<<<<< HEAD
-+ `model_file`(m): Model file path, such as `./MobileNetV3_large_x1_0/__model__`;
-+ `params_file`(p): Weight file path, such as `./MobileNetV3_large_x1_0/__variables__`;
-=======
 + `model_file`(m): Model file path, such as `./MobileNetV3_large_x1_0/cls_infer.pdmodel`;
 + `params_file`(p): Weight file path, such as `./MobileNetV3_large_x1_0/cls_infer.pdiparams`;
->>>>>>> b3fbba96
 + `use_tensorrt`: Whether to use the TesorRT, default by `True`;
 + `use_gpu`: Whether to use the GPU, default by `True`.
 
