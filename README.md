简体中文 | [English](README_en.md)

# PaddleClas

## 简介

飞桨图像识别套件PaddleClas是飞桨为工业界和学术界所准备的一个图像识别任务的工具集，助力使用者训练出更好的视觉模型和应用落地。

**近期更新**

<<<<<<< HEAD
- 2021.06.16 PaddleClas release/2.2.
   - Add metric learning and vector search module.
   - Add product recognition, cartoon character recognition, car recognition and logo recognition.
   - Add 30 pretrained models of LeViT, Twins, TNT, DLA, HarDNet, and RedNet, and the accuracy is roughly the same as that of the paper.
- [more](./docs/en/update_history_en.md)
=======
- 2021.06.16 PaddleClas v2.2版本升级，集成Metric learning，向量检索等组件。新增商品识别、动漫人物识别、车辆识别和logo识别等4个图像识别应用。新增LeViT、Twins、TNT、DLA、HarDNet、RedNet系列30个预训练模型。
- 2021.05.14 添加`SwinTransformer` 系列模型。
- 2021.04.15 添加`MixNet_L`和`ReXNet_3_0`系列模型。 
>>>>>>> 02d5531f

- [more](./docs/zh_CN/update_history.md)

## 特性

- 实用的图像识别系统：集成了检测、特征学习、检索等模块，广泛适用于各类图像识别任务。
提供商品识别、车辆识别、logo识别和动漫人物识别等4个示例。

- 丰富的预训练模型库：提供了35个系列共164个ImageNet预训练模型，其中6个精选系列模型支持结构快速修改。

- 全面易用的特征学习组件：集成arcmargin, triplet loss等12度量学习方法，通过配置文件即可随意组合切换。

- SSLD知识蒸馏：14个分类预训练模型，精度普遍提升3%以上；其中ResNet50_vd模型在ImageNet-1k数据集上的Top-1精度达到了84.0%，
Res2Net200_vd预训练模型Top-1精度高达85.1%。

- 数据增广：支持AutoAugment、Cutout、Cutmix等8种数据增广算法详细介绍、代码复现和在统一实验环境下的效果评估。

## 图像识别系统效果展示
<div align="center">
<img src="./docs/images/recognition.gif"  width = "400" />
</div>

## 欢迎加入技术交流群

* 您也可以扫描下面的微信群二维码， 加入PaddleClas 微信交流群。获得更高效的问题答疑，与各行各业开发者充分交流，期待您的加入。

<div align="center">
<img src="./docs/images/wx_group.png"  width = "200" />
</div>

## 快速体验
图像识别快速体验：[点击这里](./docs/zh_CN/tutorials/quick_start_recognition.md)

## 文档教程

- [快速安装](./docs/zh_CN/tutorials/install.md)
- [图像识别快速体验](./docs/zh_CN/tutorials/quick_start_recognition.md)
- 算法介绍（更新中）
    - [骨干网络和预训练模型库](./docs/zh_CN/models/models_intro.md)
    - [主体检测](./docs/zh_CN/application/object_detection.md)
    - 图像分类
        - [ImageNet分类任务](./docs/zh_CN/tutorials/quick_start_professional.md)
    - 特征学习
        - [商品识别](./docs/zh_CN/application/product_recognition.md)
        - [车辆识别](./docs/zh_CN/application/vehicle_reid.md)
        - [logo识别](./docs/zh_CN/application/logo_recognition.md)
        - [动漫人物识别](./docs/zh_CN/application/cartoon_character_recognition.md)
    - [向量检索](./deploy/vector_search/README.md)
- 模型训练/评估
    - [图像分类任务](./docs/zh_CN/tutorials/getting_started.md)
    - [特征学习任务](./docs/zh_CN/application/feature_learning.md)
- 模型预测（更新中）
    - [基于Python预测引擎预测推理](./docs/zh_CN/tutorials/getting_started.md)
    - [基于C++预测引擎预测推理](./deploy/cpp_infer/readme.md)
    - [服务化部署](./deploy/hubserving/readme.md)
    - [端侧部署](./deploy/lite/readme.md)
    - [whl包预测](./docs/zh_CN/whl.md)
- 高阶使用
    - [知识蒸馏](./docs/zh_CN/advanced_tutorials/distillation/distillation.md)
    - [模型量化](./docs/zh_CN/extension/paddle_quantization.md)
    - [数据增广](./docs/zh_CN/advanced_tutorials/image_augmentation/ImageAugment.md)
- FAQ(暂停更新)
    - [图像分类任务FAQ](docs/zh_CN/faq.md)
- [许可证书](#许可证书)
- [贡献代码](#贡献代码)


## 图像识别系统介绍

<a name="图像识别系统介绍"></a>
<div align="center">
<img src="./docs/images/structure.png"  width = "400" />
</div>

整个图像识别系统分为三步：（1）通过一个目标检测模型，检测图像物体候选区域（2）对每个候选区域进行特征提取（3）与检索库中图像进行特征匹配，提取识别结果。

对于新的未知类别，无需重新训练模型，只需要在检索库补入该类别图像，重新建立检索库，就可以识别该类别。

<a name="许可证书"></a>

## 许可证书
本项目的发布受<a href="https://github.com/PaddlePaddle/PaddleCLS/blob/master/LICENSE">Apache 2.0 license</a>许可认证。


<a name="贡献代码"></a>
## 贡献代码
我们非常欢迎你为PaddleClas贡献代码，也十分感谢你的反馈。

- 非常感谢[nblib](https://github.com/nblib)修正了PaddleClas中RandErasing的数据增广配置文件。
- 非常感谢[chenpy228](https://github.com/chenpy228)修正了PaddleClas文档中的部分错别字。
- 非常感谢[jm12138](https://github.com/jm12138)为PaddleClas添加ViT，DeiT系列模型和RepVGG系列模型。
- 非常感谢[FutureSI](https://aistudio.baidu.com/aistudio/personalcenter/thirdview/76563)对PaddleClas代码的解析与总结。

我们非常欢迎你为PaddleClas贡献代码，也十分感谢你的反馈。<|MERGE_RESOLUTION|>--- conflicted
+++ resolved
@@ -8,17 +8,9 @@
 
 **近期更新**
 
-<<<<<<< HEAD
-- 2021.06.16 PaddleClas release/2.2.
-   - Add metric learning and vector search module.
-   - Add product recognition, cartoon character recognition, car recognition and logo recognition.
-   - Add 30 pretrained models of LeViT, Twins, TNT, DLA, HarDNet, and RedNet, and the accuracy is roughly the same as that of the paper.
-- [more](./docs/en/update_history_en.md)
-=======
 - 2021.06.16 PaddleClas v2.2版本升级，集成Metric learning，向量检索等组件。新增商品识别、动漫人物识别、车辆识别和logo识别等4个图像识别应用。新增LeViT、Twins、TNT、DLA、HarDNet、RedNet系列30个预训练模型。
 - 2021.05.14 添加`SwinTransformer` 系列模型。
-- 2021.04.15 添加`MixNet_L`和`ReXNet_3_0`系列模型。 
->>>>>>> 02d5531f
+- 2021.04.15 添加`MixNet_L`和`ReXNet_3_0`系列模型。
 
 - [more](./docs/zh_CN/update_history.md)
 
